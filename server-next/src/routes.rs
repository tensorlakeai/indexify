--- conflicted
+++ resolved
@@ -3,11 +3,7 @@
 use anyhow::Result;
 use axum::{
     body::Body,
-<<<<<<< HEAD
-    extract::{Multipart, Path, Query, State},
-=======
-    extract::{MatchedPath, Multipart, Path, Request, State},
->>>>>>> 8b6cee6f
+    extract::{MatchedPath, Multipart, Path, Request, State, Query},
     http::{Method, Response},
     response::IntoResponse,
     routing::{delete, get, post},
