from abc import ABC, abstractmethod
from typing import Any, List, Type, Optional
import json

from enum import Enum

<<<<<<< HEAD
from pydantic import BaseModel, Json, validator, model_serializer


class Embeddings(BaseModel):
    content_id: str
    text: str
    embeddings: List[float]
    metadata: Json

class Attributes(BaseModel):
    content_id: str
    text: str
    attributes: str

=======
from pydantic import BaseModel, Json
>>>>>>> 9f77990a

class EmbeddingSchema(BaseModel):
    distance_metric: str
    dim: int

class ExtractorSchema(BaseModel):
    embedding_schemas: dict[str, EmbeddingSchema]
    input_params: Optional[str]

class Feature(BaseModel):
    feature_type: str
    name: str
    value: str

    @classmethod
    def embedding(cls, value: List[float], name: str="embedding"):
        return cls(feature_type="embedding", name=name, value=json.dumps(value))
    
    @classmethod
    def ner(cls, entity: str, value: str, score: float, name: str="ner"):
        return cls(feature_type="ner", name=name, value=json.dumps({"entity": entity, "value": value, "score": score}))
    
    @classmethod
    def metadata(cls, value: Json, name: str="metadata"):
        return cls(feature_type="metadata", name=name, value=json.dumps(value))

class Content(BaseModel):
    content_type: Optional[str]
    data: bytes 
    feature:Optional[Feature] = None

    @classmethod
    def from_text(cls, text: str, feature: Feature=None):
        return cls(content_type="text", data=bytes(text, "utf-8"), feature=feature)
    
class Extractor(ABC):

    @abstractmethod
    def extract(
        self, content: List[Content], params: Type[BaseModel]=None) -> List[List[Content]]:
        """
        Extracts information from the content.
        """
        pass


    def extract_query_embeddings(self, query: str) -> List[float]:
        """
        Extracts embeddings from the query. Only embedding extractor needs to implement this method.
        """
        raise NotImplementedError("extract_query_embeddings is not implemented")

    @classmethod
    def schemas(cls) -> ExtractorSchema:
        """
        Returns a list of options for indexing.
        """
        return NotImplemented

from importlib import import_module
from typing import get_type_hints

class ExtractorWrapper:

    def __init__(self, entry_point: str):
        module_name, class_name = entry_point.split(":")
        self._module = import_module(module_name)
        self._cls = getattr(self._module, class_name)
        self._param_cls = get_type_hints(self._cls.extract).get("params", None)
        self._instance = self._cls()

    def extract(self, content: List[Content], params: Json) -> List[List[Content]]:
        params_dict = json.loads(params)
        param_instance = self._param_cls.model_validate(params_dict) if self._param_cls else None
        content_list = []
        for c in content:
            content_list.append(Content(content_type=c.content_type, data=bytes(c.data)))
        return self._instance.extract(content_list, param_instance)

    def schemas(self) -> ExtractorSchema:
        return self._instance.schemas()<|MERGE_RESOLUTION|>--- conflicted
+++ resolved
@@ -4,24 +4,7 @@
 
 from enum import Enum
 
-<<<<<<< HEAD
-from pydantic import BaseModel, Json, validator, model_serializer
-
-
-class Embeddings(BaseModel):
-    content_id: str
-    text: str
-    embeddings: List[float]
-    metadata: Json
-
-class Attributes(BaseModel):
-    content_id: str
-    text: str
-    attributes: str
-
-=======
 from pydantic import BaseModel, Json
->>>>>>> 9f77990a
 
 class EmbeddingSchema(BaseModel):
     distance_metric: str
