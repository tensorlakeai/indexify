use std::collections::HashMap;

use anyhow::{anyhow, Result};
use axum_typed_websockets::{Message, WebSocket};
use indexify_proto::indexify_coordinator;
use sha2::{
    digest::{
        consts::{B0, B1},
        core_api::{CoreWrapper, CtVariableCoreWrapper},
        typenum::{UInt, UTerm},
    },
    Digest,
    OidSha256,
    Sha256,
    Sha256VarCore,
};
use tokio::io::AsyncWriteExt;
use tracing::info;

use crate::{
    api::*,
    blob_storage::StoragePartWriter,
    data_manager::DataManager,
    server::NamespaceEndpointState,
};

#[derive(Debug)]
struct Writing {
    created_at: i64,
    file_name: String,
    file_size: u64,
    writer: StoragePartWriter,
    hasher: CoreWrapper<
        CtVariableCoreWrapper<
            Sha256VarCore,
            UInt<UInt<UInt<UInt<UInt<UInt<UTerm, B1>, B0>, B0>, B0>, B0>, B0>,
            OidSha256,
        >,
    >,
    frame_count: u64,
}

#[derive(Debug)]
enum FrameState {
    New,
    Writing(Writing),
}

pub struct IngestExtractedContentState {
    ingest_metadata: Option<BeginExtractedContentIngest>,
    content_metadata: Option<indexify_coordinator::ContentMetadata>,
    state: NamespaceEndpointState,
    frame_state: FrameState,
}

impl IngestExtractedContentState {
    pub fn new(state: NamespaceEndpointState) -> Self {
        Self {
            ingest_metadata: None,
            content_metadata: None,
            state,
            frame_state: FrameState::New,
        }
    }

    fn begin(&mut self, payload: BeginExtractedContentIngest) {
        info!(
            "beginning extraction ingest for task: {} index_tables: {}",
            payload.task_id,
            payload.index_tables.join(",")
        );
        self.ingest_metadata.replace(payload);
    }

    async fn write_content(&mut self, payload: ExtractedContent) -> Result<()> {
        if self.ingest_metadata.is_none() {
            return Err(anyhow!(
                "received extracted content without header metadata"
            ));
        }
        self.state
            .data_manager
            .write_extracted_content(self.ingest_metadata.clone().unwrap(), payload)
            .await
    }

    async fn start_content(&mut self) -> Result<()> {
        let ts = std::time::SystemTime::now()
            .duration_since(std::time::UNIX_EPOCH)
            .unwrap()
            .as_secs();
        let file_name = DataManager::make_file_name(None);
        let metadata = self.ingest_metadata.as_ref().unwrap();
        let writer = self
            .state
            .data_manager
            .blob_store_writer(&metadata.namespace, &file_name)
            .await?;
        self.frame_state = FrameState::Writing(Writing {
            created_at: ts as i64,
            file_name,
            file_size: 0,
            writer,
            hasher: Sha256::new(),
            frame_count: 0,
        });
        Ok(())
    }

    async fn begin_multipart_content(&mut self) -> Result<()> {
        if self.ingest_metadata.is_none() {
            return Err(anyhow!("received begin content without header metadata"));
        }
        info!(
            "beginning multipart content ingest for task: {}",
            self.ingest_metadata.as_ref().unwrap().task_id
        );
        match &self.frame_state {
            FrameState::New => {
                self.start_content().await?;
            }
            FrameState::Writing(_) => {
                return Err(anyhow!(
                    "received begin content without finishing previous content"
                ));
            }
        }
        Ok(())
    }

    async fn write_content_frame(&mut self, payload: ContentFrame) -> Result<()> {
        if self.ingest_metadata.is_none() {
            return Err(anyhow!(
                "received finished extraction ingest without header metadata"
            ));
        }
        match &mut self.frame_state {
            FrameState::New => Err(anyhow!(
                "received content frame without starting multipart content"
            )),
            FrameState::Writing(frame_state) => {
                let frame_index_bytes = frame_state.frame_count.to_le_bytes(); //  NOTE: doing this so hash is consistent independent of platform
                frame_state.file_size += payload.bytes.len() as u64;
                frame_state.hasher.update(frame_index_bytes);
                frame_state.hasher.update(&payload.bytes);
                frame_state.frame_count += 1;
                frame_state
                    .writer
                    .writer
                    .write_all(&payload.bytes)
                    .await
                    .map_err(|e| {
                        anyhow!(
                            "unable to write extracted content frame to blob store: {}",
                            e
                        )
                    })
            }
        }
    }

    async fn finish_content(&mut self, payload: FinishContent) -> Result<String> {
        if self.ingest_metadata.is_none() {
            return Err(anyhow!(
                "received finished extraction ingest without header metadata"
            ));
        }
        info!(
            "received finish multipart content for task: {}",
            self.ingest_metadata.as_ref().unwrap().task_id
        );
        // let mut ret_id = None;
        match &mut self.frame_state {
            FrameState::New => Err(anyhow!(
                "received finish content without any content frames"
            )),
            FrameState::Writing(frame_state) => {
                frame_state.writer.writer.shutdown().await?;
                let metadata = self.ingest_metadata.as_ref().unwrap();
                let hash_result = frame_state.hasher.clone().finalize();
                let content_hash = format!("{:x}", hash_result);
                let id = DataManager::make_id(
                    &metadata.namespace,
                    &Some(metadata.parent_content_id.clone()),
                    &content_hash,
                );
                let content_metadata = indexify_coordinator::ContentMetadata {
                    id: id.clone(),
                    file_name: frame_state.file_name.clone(),
                    parent_id: metadata.parent_content_id.clone(),
                    namespace: metadata.namespace.clone(),
                    mime: payload.content_type,
                    size_bytes: frame_state.file_size,
                    storage_url: frame_state.writer.url.clone(),
                    labels: payload.labels,
                    source: metadata.extraction_policy.clone(),
                    created_at: frame_state.created_at,
                    hash: content_hash,
                    extraction_policy_ids: HashMap::new(),
                };
                self.state
                    .data_manager
                    .create_content_and_write_features(
                        &content_metadata,
                        self.ingest_metadata.as_ref().unwrap(),
                        payload.features,
                    )
                    .await?;
                self.state.metrics.node_content_extracted.add(1, &[]);
                self.state
                    .metrics
                    .node_content_bytes_extracted
                    .add(frame_state.file_size, &[]);
                self.frame_state = FrameState::New;
                Ok(id)
            }
        }
        // Ok(ret_id)
    }

    async fn ensure_has_content_metadata(
        &mut self,
        content_id: String,
    ) -> Result<indexify_coordinator::ContentMetadata> {
        if self.content_metadata.is_none() {
            let content_metas = self
                .state
                .coordinator_client
                .get()
                .await?
                .get_content_metadata(indexify_coordinator::GetContentMetadataRequest {
                    content_list: vec![content_id.clone()],
                })
                .await?
                .into_inner()
                .content_list;

            let content_meta = content_metas
                .get(&content_id)
                .ok_or(anyhow!("No content metadata found"))?;
            self.content_metadata.replace(content_meta.clone());
        }
        Ok(self.content_metadata.clone().unwrap())
    }

    async fn write_features(&mut self, payload: ExtractedFeatures) -> Result<()> {
        if self.ingest_metadata.is_none() {
            return Err(anyhow!(
                "received extracted features without header metadata"
            ));
        }
        let content_meta = self
            .ensure_has_content_metadata(payload.content_id.clone())
            .await?;
        self.state
            .data_manager
            .write_existing_content_features(
                &self.ingest_metadata.clone().unwrap().extractor,
                &self.ingest_metadata.clone().unwrap().extraction_policy,
                &content_meta,
                payload.features,
                &self
                    .ingest_metadata
                    .as_ref()
                    .unwrap()
                    .output_to_index_table_mapping,
                &self.ingest_metadata.as_ref().unwrap().index_tables,
            )
            .await
    }

    async fn finish(&mut self) -> Result<()> {
        if self.ingest_metadata.is_none() {
            tracing::error!("received finished extraction ingest without header metadata");
            return Err(anyhow!(
                "received finished extraction ingest without header metadata"
            ));
        }
        self.state
            .data_manager
            .finish_extracted_content_write(self.ingest_metadata.clone().unwrap())
            .await?;
        Ok(())
    }

    pub async fn run(
        mut self,
        mut socket: WebSocket<IngestExtractedContentResponse, IngestExtractedContent>,
    ) {
        let _ = socket.send(Message::Ping(vec![])).await;
        while let Some(msg) = socket.recv().await {
            if let Err(err) = &msg {
                tracing::error!("error receiving message: {:?}", err);
                return;
            }
            if let Ok(Message::Item(msg)) = msg {
                match msg {
                    IngestExtractedContent::BeginExtractedContentIngest(payload) => {
                        self.begin(payload);
                    }
                    IngestExtractedContent::ExtractedContent(payload) => {
                        if let Err(e) = self.write_content(payload).await {
                            tracing::error!("Error handling extracted content: {}", e);
                            return;
                        }
                    }
                    IngestExtractedContent::BeginMultipartContent(_) => {
                        if let Err(e) = self.begin_multipart_content().await {
                            tracing::error!("Error beginning multipart content: {}", e);
                            return;
                        }
                    }
                    IngestExtractedContent::MultipartContentFrame(payload) => {
                        if let Err(e) = self.write_content_frame(payload).await {
                            tracing::error!("Error handling content frame: {}", e);
                            return;
                        }
                    }
                    IngestExtractedContent::FinishMultipartContent(payload) => {
                        if let Err(e) = self.finish_content(payload).await {
                            tracing::error!("Error finishing extacted content: {}", e);
                            return;
                        }
                    }
                    IngestExtractedContent::ExtractedFeatures(payload) => {
                        if let Err(e) = self.write_features(payload).await {
                            tracing::error!("Error handling extracted features: {}", e);
                            return;
                        }
                    }
                    IngestExtractedContent::FinishExtractedContentIngest(_payload) => {
                        if let Err(e) = self.finish().await {
                            tracing::error!("Error finishing extraction ingest: {}", e);
                            return;
                        }
                        return;
                    }
                };
            }
        }
    }
}

#[cfg(test)]
mod tests {

    use std::sync::Arc;

    use indexify_internal_api::TaskOutcome;
    use serde_json::json;
    use tokio::task::JoinHandle;

    use super::*;
    use crate::{
        blob_storage::{BlobStorage, ContentReader},
        coordinator_client::CoordinatorClient,
        data_manager::DataManager,
        metadata_storage::{self, MetadataReaderTS, MetadataStorageTS},
        metrics,
        server::NamespaceEndpointState,
        server_config::{IndexStoreKind, ServerConfig},
        vector_index::VectorIndexManager,
        vectordbs,
    };

    fn make_test_config() -> ServerConfig {
        let mut config = ServerConfig::default();
        config.coordinator_port += 100;
        config.coordinator_addr = format!("localhost:{}", config.coordinator_port);
        config.listen_port += 100;
        config.index_config.index_store = IndexStoreKind::Qdrant;
        config.index_config.qdrant_config = Some(Default::default());
        config.blob_storage = crate::blob_storage::BlobStorageConfig {
            s3: None,
            disk: Some(crate::blob_storage::DiskStorageConfig {
                path: "/tmp/indexify-test".to_string(),
            }),
        };
        config
    }

    struct TestCoordinator {
        handle: JoinHandle<()>,
    }

    impl TestCoordinator {
        async fn stop(self) {
            self.handle.abort();
            let _ = self.handle.await;
        }

        async fn new() -> TestCoordinator {
            let config = make_test_config();
<<<<<<< HEAD
            let _ = std::fs::remove_dir_all(config.state_store.clone().path.unwrap());
            let coordinator =
                crate::coordinator_service::CoordinatorServer::new(Arc::new(config.clone()))
                    .await
                    .expect("failed to create coordinator server");
=======
            let registry = Arc::new(crate::metrics::init_provider());
            let coordinator = crate::coordinator_service::CoordinatorServer::new(
                Arc::new(config.clone()),
                registry,
            )
            .await
            .expect("failed to create coordinator server");
>>>>>>> c61df248
            let handle = tokio::spawn(async move {
                coordinator.run().await.unwrap();
            });
            // wait until able to connect to coordinator
            loop {
                if let Ok(_) = CoordinatorClient::new(&config.coordinator_addr).get().await {
                    break;
                }
                tokio::time::sleep(tokio::time::Duration::from_millis(10)).await;
            }
            TestCoordinator { handle }
        }
    }

    async fn new_endpoint_state() -> Result<NamespaceEndpointState> {
        let config = make_test_config();
        let vector_db = vectordbs::create_vectordb(config.index_config.clone()).await?;
        let coordinator_client = Arc::new(CoordinatorClient::new(&config.coordinator_addr));
        let vector_index_manager = Arc::new(
            VectorIndexManager::new(coordinator_client.clone(), vector_db.clone())
                .map_err(|e| anyhow!("unable to create vector index {}", e))?,
        );
        let metadata_index_manager: MetadataStorageTS =
            metadata_storage::from_config(&config.metadata_storage)?;
        let metadata_reader: MetadataReaderTS =
            metadata_storage::from_config_reader(&config.metadata_storage)?;
        let blob_storage = Arc::new(BlobStorage::new_with_config(config.blob_storage.clone()));
        let data_manager = Arc::new(DataManager::new(
            vector_index_manager,
            metadata_index_manager,
            metadata_reader,
            blob_storage,
            coordinator_client.clone(),
        ));
        let namespace_endpoint_state = NamespaceEndpointState {
            data_manager: data_manager.clone(),
            coordinator_client: coordinator_client.clone(),
            content_reader: Arc::new(ContentReader::new()),
            registry: Arc::new(metrics::init_provider()),
            metrics: Arc::new(metrics::server::Metrics::new()),
        };
        Ok(namespace_endpoint_state)
    }

    #[tokio::test]
    async fn test_new() {
        let state = new_endpoint_state().await.unwrap();
        let ingest_state = IngestExtractedContentState::new(state);
        assert!(ingest_state.ingest_metadata.is_none());
        assert!(ingest_state.content_metadata.is_none());
        match ingest_state.frame_state {
            FrameState::New => (),
            _ => panic!("frame_state should be New"),
        }
    }

    fn set_tracing() {
        let subscriber = tracing_subscriber::fmt()
            .with_max_level(tracing::Level::INFO)
            .finish();
        let _ = tracing::subscriber::set_global_default(subscriber);
    }

    #[tokio::test]
    async fn test_begin() {
        set_tracing();

        let state = new_endpoint_state().await.unwrap();
        let coordinator = TestCoordinator::new().await;

        let mut ingest_state = IngestExtractedContentState::new(state);
        let payload = BeginExtractedContentIngest {
            task_id: "test".to_string(),
            namespace: "test".to_string(),
            parent_content_id: "".to_string(),
            extraction_policy: "test".to_string(),
            extractor: "test".to_string(),
            output_to_index_table_mapping: HashMap::new(),
            executor_id: "test".to_string(),
            task_outcome: TaskOutcome::Success,
            index_tables: vec!["test".to_string()],
        };
        ingest_state.begin(payload.clone());
        let new_payload = ingest_state.ingest_metadata.clone().unwrap();
        assert_eq!(new_payload.task_id, payload.task_id);
        assert_eq!(new_payload.namespace, payload.namespace);
        assert_eq!(new_payload.parent_content_id, payload.parent_content_id);
        assert_eq!(new_payload.extraction_policy, payload.extraction_policy);
        assert_eq!(new_payload.extractor, payload.extractor);
        assert_eq!(
            new_payload.output_to_index_table_mapping,
            payload.output_to_index_table_mapping
        );
        assert_eq!(new_payload.executor_id, payload.executor_id);
        assert_eq!(new_payload.task_outcome, payload.task_outcome);

        ingest_state.begin_multipart_content().await.unwrap();

        let url = if let FrameState::Writing(s) = &ingest_state.frame_state {
            s.writer.url.clone()
        } else {
            panic!("frame_state should be Writing");
        };

        let payload = ContentFrame {
            bytes: vec![1, 2, 3],
        };
        ingest_state.write_content_frame(payload).await.unwrap();
        let payload = ContentFrame {
            bytes: vec![4, 5, 6],
        };
        ingest_state.write_content_frame(payload).await.unwrap();
        let payload = ContentFrame {
            bytes: vec![7, 8, 9],
        };
        ingest_state.write_content_frame(payload).await.unwrap();

        if let FrameState::Writing(s) = &ingest_state.frame_state {
            assert_eq!(s.file_size, 9);
        } else {
            panic!("frame_state should be Writing");
        }

        let payload = FinishContent {
            content_type: "test".to_string(),
            features: Vec::new(),
            labels: HashMap::new(),
        };

        ingest_state.finish_content(payload).await.unwrap();
        if let FrameState::Writing(_) = ingest_state.frame_state {
            panic!("frame_state should be New");
        }

        // compare file content with written content
        let content = ingest_state.state.content_reader.bytes(&url).await.unwrap();
        assert_eq!(content, vec![1, 2, 3, 4, 5, 6, 7, 8, 9]);

        coordinator.stop().await;
    }

    #[tokio::test]
    async fn test_embedding_metadata() {
        set_tracing();

        let state = new_endpoint_state().await.unwrap();
        let coordinator = TestCoordinator::new().await;

        let mut ingest_state = IngestExtractedContentState::new(state);
        let output_mappings: HashMap<String, String> = vec![
            ("name1".to_string(), "test_index1".to_string()),
            ("name2".to_string(), "test_index2".to_string()),
        ]
        .into_iter()
        .collect();

        let schema = indexify_internal_api::EmbeddingSchema {
            dim: 3,
            distance: "cosine".to_string(),
        };

        let _ = ingest_state
            .state
            .data_manager
            .vector_index_manager
            .drop_index("test_index1")
            .await;

        ingest_state
            .state
            .data_manager
            .vector_index_manager
            .create_index("test_index1", schema)
            .await
            .unwrap();

        let payload = BeginExtractedContentIngest {
            task_id: "test".to_string(),
            namespace: "test".to_string(),
            parent_content_id: "".to_string(),
            extraction_policy: "test".to_string(),
            extractor: "test".to_string(),
            output_to_index_table_mapping: output_mappings,
            executor_id: "test".to_string(),
            task_outcome: TaskOutcome::Success,
            index_tables: vec!["test_index1".to_string()],
        };

        ingest_state.begin(payload.clone());

        ingest_state.begin_multipart_content().await.unwrap();

        let mut payload = FinishContent {
            content_type: "test".to_string(),
            features: Vec::new(),
            labels: HashMap::new(),
        };

        payload.features.push(Feature {
            feature_type: FeatureType::Embedding,
            name: "name1".to_string(),
            data: json!({"values" : [1.0, 2.0, 3.0],
        "distance" : "cosine"}),
        });

        let metadata1 = json!({"key1" : "value1", "key2" : "value2"});

        payload.features.push(Feature {
            feature_type: FeatureType::Metadata,
            name: "name1".to_string(),
            data: metadata1.clone(),
        });

        let id = ingest_state.finish_content(payload).await.unwrap();
        if let FrameState::Writing(_) = ingest_state.frame_state {
            panic!("frame_state should be New");
        }

        // read entry for id from vector index
        let points = ingest_state
            .state
            .data_manager
            .vector_index_manager
            .get_points("test_index1", vec![id.clone()])
            .await
            .unwrap();
        assert_eq!(points.len(), 1);
        assert_eq!(points[0].content_id, id);
        assert_eq!(points[0].metadata, metadata1);

        // update metadata for content_id
        let metadata2 = json!({"key1" : "value3", "key2" : "value4"});
        let payload = ExtractedFeatures {
            content_id: id.clone(),
            features: vec![Feature {
                feature_type: FeatureType::Metadata,
                name: "name1".to_string(),
                data: metadata2.clone(),
            }],
        };

        ingest_state.write_features(payload).await.unwrap();

        // read entry for id from vector index
        let points = ingest_state
            .state
            .data_manager
            .vector_index_manager
            .get_points("test_index1", vec![id.clone()])
            .await
            .unwrap();

        // metadata should be replaced with new values
        assert_eq!(points.len(), 1);
        assert_eq!(points[0].content_id, id);
        assert_eq!(points[0].metadata, metadata2);

        coordinator.stop().await;
    }

    // create content with metadata only then add embedding for it
    #[tokio::test]
    async fn test_embedding_existing_metadata() {
        set_tracing();

        let state = new_endpoint_state().await.unwrap();
        let coordinator = TestCoordinator::new().await;

        let mut ingest_state = IngestExtractedContentState::new(state);
        let output_mappings: HashMap<String, String> = vec![
            ("name1".to_string(), "test_index1".to_string()),
            ("name2".to_string(), "test_index2".to_string()),
        ]
        .into_iter()
        .collect();

        let schema = indexify_internal_api::EmbeddingSchema {
            dim: 3,
            distance: "cosine".to_string(),
        };

        let _ = ingest_state
            .state
            .data_manager
            .vector_index_manager
            .drop_index("test_index1")
            .await;

        ingest_state
            .state
            .data_manager
            .vector_index_manager
            .create_index("test_index1", schema)
            .await
            .unwrap();

        let payload = BeginExtractedContentIngest {
            task_id: "test".to_string(),
            namespace: "test".to_string(),
            parent_content_id: "".to_string(),
            extraction_policy: "test".to_string(),
            extractor: "test".to_string(),
            output_to_index_table_mapping: output_mappings,
            executor_id: "test".to_string(),
            task_outcome: TaskOutcome::Success,
            index_tables: vec!["test_index1".to_string()],
        };

        ingest_state.begin(payload.clone());

        ingest_state.begin_multipart_content().await.unwrap();

        let mut payload = FinishContent {
            content_type: "test".to_string(),
            features: Vec::new(),
            labels: HashMap::new(),
        };

        let metadata1 = json!({"key1" : "value1", "key2" : "value2"});

        // Add metadata only without embedding
        payload.features.push(Feature {
            feature_type: FeatureType::Metadata,
            name: "name1".to_string(),
            data: metadata1.clone(),
        });

        let id = ingest_state.finish_content(payload).await.unwrap();
        if let FrameState::Writing(_) = ingest_state.frame_state {
            panic!("frame_state should be New");
        }

        // add embedding for content_id
        let payload = ExtractedFeatures {
            content_id: id.clone(),
            features: vec![Feature {
                feature_type: FeatureType::Embedding,
                name: "name1".to_string(),
                data: json!({"values" : [1.0, 2.0, 3.0], "distance" :
    "cosine"}),
            }],
        };

        ingest_state.write_features(payload).await.unwrap();

        // read entry for id from vector index
        let points = ingest_state
            .state
            .data_manager
            .vector_index_manager
            .get_points("test_index1", vec![id.clone()])
            .await
            .unwrap();

        // embedding should be created with existing metadata
        assert_eq!(points.len(), 1);
        assert_eq!(points[0].content_id, id);
        assert_eq!(points[0].metadata, metadata1);

        coordinator.stop().await;
    }
}<|MERGE_RESOLUTION|>--- conflicted
+++ resolved
@@ -391,13 +391,7 @@
 
         async fn new() -> TestCoordinator {
             let config = make_test_config();
-<<<<<<< HEAD
             let _ = std::fs::remove_dir_all(config.state_store.clone().path.unwrap());
-            let coordinator =
-                crate::coordinator_service::CoordinatorServer::new(Arc::new(config.clone()))
-                    .await
-                    .expect("failed to create coordinator server");
-=======
             let registry = Arc::new(crate::metrics::init_provider());
             let coordinator = crate::coordinator_service::CoordinatorServer::new(
                 Arc::new(config.clone()),
@@ -405,7 +399,7 @@
             )
             .await
             .expect("failed to create coordinator server");
->>>>>>> c61df248
+
             let handle = tokio::spawn(async move {
                 coordinator.run().await.unwrap();
             });
