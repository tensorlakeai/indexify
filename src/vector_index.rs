use anyhow::Result;
<<<<<<< HEAD
use dashmap::DashMap;
use std::fmt;
=======
>>>>>>> 59d6be1a

use crate::{
    extractors::ExtractedEmbeddings,
    index::IndexError,
    internal_api::{EmbedQueryRequest, EmbedQueryResponse},
    persistence::{Chunk, ExtractorConfig, ExtractorOutputSchema, Repository},
    vectordbs::{CreateIndexParams, VectorChunk, VectorDBTS},
};
use std::{collections::HashMap, sync::Arc};
use tracing::error;

pub struct VectorIndexManager {
    repository: Arc<Repository>,
    vector_db: VectorDBTS,
}

impl fmt::Debug for VectorIndexManager {
    fn fmt(&self, f: &mut fmt::Formatter<'_>) -> fmt::Result {
        f.debug_struct("VectorIndexManager")
            .field("repository", &self.repository)
            // .field("vector_db", &self.vector_db)
            // .field("embedding_extractors", &self.embedding_extractors)
            .finish()
    }
}

pub struct ScoredText {
    pub text: String,
    pub content_id: String,
    pub metadata: HashMap<String, serde_json::Value>,
    pub confidence_score: f32,
}

impl VectorIndexManager {
    pub fn new(repository: Arc<Repository>, vector_db: VectorDBTS) -> Self {
        Self {
            repository,
            vector_db,
        }
    }

    pub async fn create_index(
        &self,
        repository: &str,
        index_name: &str,
        extractor_config: ExtractorConfig,
    ) -> Result<()> {
        let mut index_params: Option<CreateIndexParams> = None;
        let vector_index_name = format!("{}-{}", repository, index_name);
        if let ExtractorOutputSchema::Embedding { dim, distance } = &extractor_config.output_schema
        {
            let create_index_params = CreateIndexParams {
                vectordb_index_name: vector_index_name.clone(),
                vector_dim: *dim as u64,
                distance: distance.clone(),
                unique_params: None,
            };
            index_params.replace(create_index_params);
        }
        self.repository
            .create_index_metadata(
                repository,
                &extractor_config.name,
                index_name,
                &vector_index_name,
                serde_json::json!(extractor_config.output_schema),
                "embedding",
            )
            .await?;
        // Remove this unwrap and refactor the code to return a proper error
        // if the extractor config doesn't have embedding type
        self.vector_db.create_index(index_params.unwrap()).await?;
        Ok(())
    }

    pub async fn add_embedding(
        &self,
        _repository: &str,
        index: &str,
        embeddings: Vec<ExtractedEmbeddings>,
    ) -> Result<()> {
        let index_info = self.repository.get_index(index, _repository).await?;
        let vector_index_name = index_info.vector_index_name.clone().unwrap();
        let mut vector_chunks = Vec::new();
        let mut chunks = Vec::new();
        embeddings.iter().for_each(|embedding| {
            let chunk = Chunk::new(embedding.text.clone(), embedding.content_id.clone());
            let vector_chunk =
                VectorChunk::new(chunk.chunk_id.clone(), embedding.embeddings.clone());
            chunks.push(chunk);
            vector_chunks.push(vector_chunk);
        });
        self.repository.create_chunks(chunks, index).await?;
        self.vector_db
            .add_embedding(&vector_index_name, vector_chunks)
            .await?;
        Ok(())
    }

    pub async fn search(
        &self,
        repository: &str,
        index: &str,
        query: &str,
        k: usize,
    ) -> Result<Vec<ScoredText>, IndexError> {
        let index_info = self.repository.get_index(index, repository).await?;
        let vector_index_name = index_info.vector_index_name.clone().unwrap();
        let embedding = self
            .get_query_embedding(query, index_info.extractor_name.as_str())
            .await
            .map_err(|e| IndexError::QueryEmbedding(e.to_string()))?;
        let results = self
            .vector_db
            .search(vector_index_name, embedding, k as u64)
            .await?;
        let mut index_search_results = Vec::new();
        for result in results {
            let chunk = self.repository.chunk_with_id(&result.chunk_id).await;
            if chunk.as_ref().is_err() {
                error!("Chunk with id {} not found", result.chunk_id);
                continue;
            }
            let search_result = ScoredText {
                text: chunk.as_ref().unwrap().text.clone(),
                content_id: chunk.as_ref().unwrap().content_id.clone(),
                metadata: chunk.as_ref().unwrap().metadata.clone(),
                confidence_score: result.confidence_score,
            };
            index_search_results.push(search_result);
        }
        Ok(index_search_results)
    }

    async fn get_query_embedding(
        &self,
        query: &str,
        extractor_name: &str,
    ) -> Result<Vec<f32>, anyhow::Error> {
        let request = EmbedQueryRequest {
            extractor_name: extractor_name.to_string(),
            text: query.to_string(),
        };

        let resp = reqwest::Client::new()
            .post(&format!("http://{}/embed_query", "localhost:8951"))
            .json(&request)
            .send()
            .await
            .map_err(|e| anyhow::anyhow!("unable to embed query: {}", e))?
            .json::<EmbedQueryResponse>()
            .await?;
        Ok(resp.embedding)
    }
}

#[cfg(test)]
mod tests {

    use std::collections::HashMap;
    use std::env;

    use crate::blob_storage::BlobStorageBuilder;
    use crate::data_repository_manager::DataRepositoryManager;
    use crate::persistence::{ContentPayload, DataRepository, ExtractorBinding};
    use crate::test_util;
    use crate::test_util::db_utils::{
        create_index_manager, DEFAULT_TEST_EXTRACTOR, DEFAULT_TEST_REPOSITORY,
    };

    #[tokio::test]
    #[tracing_test::traced_test]
    async fn test_index_search_basic() {
        env::set_var("RUST_LOG", "debug");
        let db = test_util::db_utils::create_db().await.unwrap();
        let (index_manager, extractor_executor, coordinator) =
            create_index_manager(db.clone()).await;
        let blob_storage =
            BlobStorageBuilder::new_disk_storage("/tmp/indexify_test".to_string()).unwrap();
        let repository_manager =
            DataRepositoryManager::new_with_db(db.clone(), index_manager.clone(), blob_storage);
        let _ = repository_manager
            .create(&DataRepository {
                name: DEFAULT_TEST_REPOSITORY.into(),
                data_connectors: vec![],
                metadata: HashMap::new(),
                extractor_bindings: vec![ExtractorBinding::new(
                    DEFAULT_TEST_REPOSITORY,
                    DEFAULT_TEST_EXTRACTOR.into(),
                    DEFAULT_TEST_EXTRACTOR.into(),
                    vec![],
                    serde_json::json!({}),
                )],
            })
            .await;

        repository_manager
            .add_texts(
                DEFAULT_TEST_REPOSITORY,
                vec![
                    ContentPayload::from_text(
                        DEFAULT_TEST_REPOSITORY,
                        "hello world",
                        HashMap::new(),
                    ),
                    ContentPayload::from_text(
                        DEFAULT_TEST_REPOSITORY,
                        "hello pipe",
                        HashMap::new(),
                    ),
                    ContentPayload::from_text(DEFAULT_TEST_REPOSITORY, "nba", HashMap::new()),
                ],
            )
            .await
            .unwrap();
        repository_manager
            .add_texts(
                DEFAULT_TEST_REPOSITORY,
                vec![ContentPayload::from_text(
                    DEFAULT_TEST_REPOSITORY,
                    "hello world",
                    HashMap::new(),
                )],
            )
            .await
            .unwrap();

        coordinator.process_and_distribute_work().await.unwrap();
        let executor_id = extractor_executor.get_executor_info().id;
        let work_list = coordinator.get_work_for_worker(&executor_id).await.unwrap();

        extractor_executor.sync_repo_test(work_list).await.unwrap();

        // FIX ME - This is broken because the Test Setup doesn't start the coordinator and executor server
        // which we rely to get the embeddings of the query 

        //let result = index_manager
        //    .search(DEFAULT_TEST_REPOSITORY, DEFAULT_TEST_EXTRACTOR, "pipe", 1)
        //    .await
        //    .unwrap();
        //assert_eq!(1, result.len())
    }
}<|MERGE_RESOLUTION|>--- conflicted
+++ resolved
@@ -1,9 +1,6 @@
 use anyhow::Result;
-<<<<<<< HEAD
 use dashmap::DashMap;
 use std::fmt;
-=======
->>>>>>> 59d6be1a
 
 use crate::{
     extractors::ExtractedEmbeddings,
