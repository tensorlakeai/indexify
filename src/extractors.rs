--- conflicted
+++ resolved
@@ -310,15 +310,6 @@
     use serde_json::json;
 
     #[test]
-<<<<<<< HEAD
-    fn extract_embeddings() {
-        let extractor = PythonDriver::new("identity_hash_embedding.IdentityHashEmbedding".into()).unwrap();
-
-        let info = extractor.info().unwrap();
-        assert_eq!(info.name, "IdentityHashEmbedding");
-        let json_schema = "{\"properties\":{\"overlap\":{\"default\":0,\"title\":\"Overlap\",\"type\":\"integer\"},\"text_splitter\":{\"default\":\"recursive\",\"enum\":[\"char\",\"recursive\"],\"title\":\"Text Splitter\",\"type\":\"string\"}},\"title\":\"EmbeddingInputParams\",\"type\":\"object\"}";
-        assert_eq!(info.input_params.to_string(), json_schema);
-=======
     fn extract_content() {
         let content1 = PyContent::new("My name is Donald and I live in Seattle".to_string())
             .try_into()
@@ -327,7 +318,6 @@
             .try_into()
             .unwrap();
         let content = vec![content1, content2];
->>>>>>> 9f77990a
 
         let extractor =
             PythonExtractor::new("indexify_extractor_sdk.mock_extractor:MockExtractor".into())
@@ -335,34 +325,6 @@
 
         let input_params = serde_json::from_str("{\"a\":5,\"b\":\"recursive\"}").unwrap();
 
-<<<<<<< HEAD
-    #[test]
-    fn extract_embeddings_query() {
-        let extractor = PythonDriver::new("identity_hash_embedding.IdentityHashEmbedding".into()).unwrap();
-
-        let info = extractor.info().unwrap();
-        assert_eq!(info.name, "IdentityHashEmbedding");
-
-        let extracted_data = extractor.extract_embedding_query("hello world").unwrap();
-        assert_eq!(extracted_data.len(), 32);
-    }
-
-    #[test]
-    fn extract_attributes() {
-        let extractor = PythonDriver::new("language_extractor.LanguageExtractor".into()).unwrap();
-
-        let info = extractor.info().unwrap();
-        assert_eq!(info.name, "LanguageExtractor");
-
-        let content1 = Content::new(
-            "1".into(),
-            "My name is Donald and I live in Seattle".to_string(),
-        );
-        let extracted_data = extractor
-            .extract_attributes(vec![content1], json!({}))
-            .unwrap();
-        assert_eq!(extracted_data.len(), 1);
-=======
         let extracted_data = extractor.extract(content.clone(), input_params).unwrap();
         assert_eq!(extracted_data.len(), 1);
         assert_eq!(extracted_data.get(0).unwrap().len(), 3);
@@ -391,7 +353,6 @@
         let content = vec![content1, content2];
         let extracted_data1 = extractor.extract(content, json!({})).unwrap();
         assert_eq!(extracted_data1.len(), 2);
->>>>>>> 9f77990a
     }
 
     #[test]
@@ -402,14 +363,6 @@
         .unwrap();
 
         let data = std::fs::read("extractors_tests/data/test.pdf").unwrap();
-<<<<<<< HEAD
-        let content = Content::from_bytes("1".into(), data, "pdf");
-        println!("Finished creating Content");
-        let extracted_data = extractor
-            .extract_embedding(vec![content], json!({}))
-            .unwrap();
-        println!("Hello");
-=======
         let content = PyContent::from_bytes(data, internal_api::ContentType::Text)
             .try_into()
             .unwrap();
@@ -426,7 +379,6 @@
                 .unwrap();
 
         let extractor_schema = extractor.schemas().unwrap();
->>>>>>> 9f77990a
 
         assert_ne!(extractor_schema.input_params, json!({}));
     }
