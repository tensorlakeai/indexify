use std::sync::Arc;

use anyhow::Result;
use async_trait::async_trait;

use sea_orm::FromQueryResult;
use serde::{Deserialize, Serialize};
use strum_macros::{Display, EnumString};
use thiserror::Error;

use crate::VectorIndexConfig;

pub mod pg_embedding;
pub mod qdrant;

use qdrant::QdrantDb;

#[derive(Display, Debug, Clone, EnumString, Serialize, Deserialize)]
pub enum IndexDistance {
    #[strum(serialize = "cosine")]
    #[serde(rename = "cosine")]
    Cosine,

    #[strum(serialize = "dot")]
    #[serde(rename = "dot")]
    Dot,

    #[strum(serialize = "euclidean")]
    #[serde(rename = "euclidean")]
    Euclidean,
}

/// A request to create a new vector index in the vector database.
#[derive(Clone)]
pub struct CreateIndexParams {
    pub vectordb_index_name: String,
    pub vector_dim: u64,
    pub distance: IndexDistance,
    // TODO: Probably better if this is a HashMap<String, String> (?), or a generic (?)
    pub unique_params: Option<Vec<String>>,
}

#[derive(Debug, Default, Clone, FromQueryResult)]
pub struct SearchResult {
    pub chunk_id: String,
    pub confidence_score: f32,
}

/// An enumeration of possible errors that can occur while interacting with the vector database.
#[derive(Error, Debug)]
pub enum VectorDbError {
    #[error("collection `{0}` has not been deleted: `{1}`")]
    IndexDeletionError(String, String),

    #[error("config not present")]
    ConfigNotPresent,

    #[error("error creating index: `{0}`")]
    IndexCreationError(String),

    #[error("internal error: `{0}")]
    InternalError(String),

    #[error("error writing to index: `{0}`")]
    IndexWriteError(String),

    #[error("error reading from index: `{0}`")]
    IndexReadError(String),
}

pub type VectorDBTS = Arc<dyn VectorDb + Sync + Send>;

#[derive(Debug, Clone)]
pub struct VectorChunk {
    pub chunk_id: String,
<<<<<<< HEAD
    // TODO should rename this to "embedding"
=======
>>>>>>> 5739dee2
    pub embeddings: Vec<f32>,
}
impl VectorChunk {
    pub fn new(chunk_id: String, embeddings: Vec<f32>) -> Self {
        Self {
            chunk_id,
            embeddings,
        }
    }
}

/// A trait that defines the interface for interacting with a vector database.
/// The vector database is responsible for storing and querying vector embeddings.
#[async_trait]
pub trait VectorDb {
    /// Creates a new vector index with the specified configuration.
    async fn create_index(&self, index: CreateIndexParams) -> Result<(), VectorDbError>;

    /// Adds a vector embedding to the specified index, along with associated attributes.
    async fn add_embedding(
        &self,
        index: &str,
        chunks: Vec<VectorChunk>,
    ) -> Result<(), VectorDbError>;

    /// Searches for the nearest neighbors of a query vector in the specified index.
    async fn search(
        &self,
        index: String,
        query_embedding: Vec<f32>,
        k: u64,
    ) -> Result<Vec<SearchResult>, VectorDbError>;

    /// Deletes the specified vector index from the vector database.
    async fn drop_index(&self, index: String) -> Result<(), VectorDbError>;

    /// Returns the number of vectors in the specified index.
    async fn num_vectors(&self, index: &str) -> Result<u64, VectorDbError>;

    fn name(&self) -> String;
}

/// Creates a new vector database based on the specified configuration.
pub fn create_vectordb(config: VectorIndexConfig) -> Result<VectorDBTS, VectorDbError> {
    match config.index_store {
        crate::IndexStoreKind::Qdrant => Ok(Arc::new(QdrantDb::new(config.qdrant_config.unwrap()))),
    }
}<|MERGE_RESOLUTION|>--- conflicted
+++ resolved
@@ -73,10 +73,7 @@
 #[derive(Debug, Clone)]
 pub struct VectorChunk {
     pub chunk_id: String,
-<<<<<<< HEAD
     // TODO should rename this to "embedding"
-=======
->>>>>>> 5739dee2
     pub embeddings: Vec<f32>,
 }
 impl VectorChunk {
