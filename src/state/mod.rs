--- conflicted
+++ resolved
@@ -15,16 +15,8 @@
 use indexify_internal_api as internal_api;
 use indexify_proto::indexify_raft::raft_api_server::RaftApiServer;
 use internal_api::{
-<<<<<<< HEAD
-    ContentMetadataId, ExtractionGraph, ExtractionPolicy, StateChange, StructuredDataSchema,
-=======
-    ContentMetadataId,
-    ExtractionGraph,
-    ExtractionPolicy,
-    StateChange,
-    StateChangeId,
+    ContentMetadataId, ExtractionGraph, ExtractionPolicy, StateChange, StateChangeId,
     StructuredDataSchema,
->>>>>>> 691de359
 };
 use itertools::Itertools;
 use network::Network;
@@ -141,8 +133,8 @@
 
 #[derive(Clone)]
 pub struct RaftConfigOverrides {
-    pub snapshot_policy: Option<openraft::SnapshotPolicy>,
-    pub max_in_snapshot_log_to_keep: Option<u64>,
+    snapshot_policy: Option<openraft::SnapshotPolicy>,
+    max_in_snapshot_log_to_keep: Option<u64>,
 }
 
 fn add_update_entry(
@@ -597,30 +589,6 @@
         task: internal_api::Task,
         executor_id: Option<String>,
     ) -> Result<()> {
-<<<<<<< HEAD
-        let mut state_changes = vec![];
-        for content in &content_meta_list {
-            state_changes.push(StateChange::new(
-                content.id.to_string().clone(),
-                internal_api::ChangeType::NewContent,
-                timestamp_secs(),
-            ));
-        }
-        let mark_finished = task.outcome != internal_api::TaskOutcome::Unknown;
-        if mark_finished
-            && task.outcome == internal_api::TaskOutcome::Success
-            && task.content_metadata.id.version > 1
-        {
-            state_changes.push(StateChange::new(
-                task.id.clone(),
-                internal_api::ChangeType::TaskCompleted {
-                    content_id: task.content_metadata.id.clone(),
-                },
-                timestamp_secs(),
-            ));
-        }
-=======
->>>>>>> 691de359
         let req = StateMachineUpdateRequest {
             payload: RequestPayload::UpdateTask {
                 task: task.clone(),
