use core::fmt;
use std::{
    collections::{HashMap, HashSet, VecDeque},
    sync::{Arc, RwLock},
    time::SystemTime,
};

use anyhow::{anyhow, Result};
use indexify_internal_api as internal_api;
use internal_api::{
    ContentMetadataId,
    ExtractionGraph,
    ExtractionPolicy,
    ExtractionPolicyName,
    ExtractorDescription,
    StateChange,
    TaskOutcome,
};
use itertools::Itertools;
use opentelemetry::metrics::AsyncInstrument;
use rocksdb::OptimisticTransactionDB;
use serde::de::DeserializeOwned;
use tracing::{error, warn};

use super::{
    requests::{RequestPayload, StateChangeProcessed, StateMachineUpdateRequest},
    serializer::JsonEncode,
<<<<<<< HEAD
    ExecutorId, ExtractionPolicyId, ExtractorName, JsonEncoder, NamespaceName, SchemaId,
    StateChangeId, StateMachineColumns, StateMachineError, TaskId,
=======
    ExecutorId,
    ExtractionGraphId,
    ExtractionPolicyId,
    ExtractorName,
    JsonEncoder,
    NamespaceName,
    SchemaId,
    StateChangeId,
    StateMachineColumns,
    StateMachineError,
    TaskId,
>>>>>>> b71f1fb6
};
use crate::state::NodeId;

#[derive(serde::Serialize, serde::Deserialize, Clone, Debug, Default)]
pub struct UnassignedTasks {
    unassigned_tasks: Arc<RwLock<HashSet<TaskId>>>,
}

impl UnassignedTasks {
    pub fn insert(&self, task_id: &TaskId) {
        let mut guard = self.unassigned_tasks.write().unwrap();
        guard.insert(task_id.into());
    }

    pub fn remove(&self, task_id: &TaskId) {
        let mut guard = self.unassigned_tasks.write().unwrap();
        guard.remove(task_id);
    }

    pub fn inner(&self) -> HashSet<TaskId> {
        let guard = self.unassigned_tasks.read().unwrap();
        guard.clone()
    }

    pub fn set(&self, tasks: HashSet<TaskId>) {
        let mut guard = self.unassigned_tasks.write().unwrap();
        *guard = tasks;
    }

    pub fn count(&self) -> usize {
        let guard = self.unassigned_tasks.read().unwrap();
        guard.len()
    }
}

impl From<HashSet<TaskId>> for UnassignedTasks {
    fn from(tasks: HashSet<TaskId>) -> Self {
        let unassigned_tasks = Arc::new(RwLock::new(tasks));
        Self { unassigned_tasks }
    }
}

#[derive(serde::Serialize, serde::Deserialize, Clone, Debug, Default)]
pub struct UnprocessedStateChanges {
    unprocessed_state_changes: Arc<RwLock<HashSet<StateChangeId>>>,
}

impl UnprocessedStateChanges {
    pub fn insert(&self, state_change_id: StateChangeId) {
        let mut guard = self.unprocessed_state_changes.write().unwrap();
        guard.insert(state_change_id);
    }

    pub fn remove(&self, state_change_id: &StateChangeId) {
        let mut guard = self.unprocessed_state_changes.write().unwrap();
        guard.remove(state_change_id);
    }

    pub fn inner(&self) -> HashSet<StateChangeId> {
        let guard = self.unprocessed_state_changes.read().unwrap();
        guard.clone()
    }
}

impl From<HashSet<StateChangeId>> for UnprocessedStateChanges {
    fn from(state_changes: HashSet<StateChangeId>) -> Self {
        let unprocessed_state_changes = Arc::new(RwLock::new(state_changes));
        Self {
            unprocessed_state_changes,
        }
    }
}

#[derive(serde::Serialize, serde::Deserialize, Clone, Debug, Default)]
pub struct ContentNamespaceTable {
    content_namespace_table: Arc<RwLock<HashMap<NamespaceName, HashSet<ContentMetadataId>>>>,
}

impl ContentNamespaceTable {
    pub fn insert(&self, namespace: &NamespaceName, content_id: &ContentMetadataId) {
        let mut guard = self.content_namespace_table.write().unwrap();
        guard
            .entry(namespace.clone())
            .or_default()
            .insert(content_id.clone());
    }

    pub fn remove(&self, namespace: &NamespaceName, content_id: &ContentMetadataId) {
        let mut guard = self.content_namespace_table.write().unwrap();
        guard
            .entry(namespace.clone())
            .or_default()
            .remove(content_id);
    }

    pub fn inner(&self) -> HashMap<NamespaceName, HashSet<ContentMetadataId>> {
        let guard = self.content_namespace_table.read().unwrap();
        guard.clone()
    }
}

impl From<HashMap<NamespaceName, HashSet<ContentMetadataId>>> for ContentNamespaceTable {
    fn from(content_namespace_table: HashMap<NamespaceName, HashSet<ContentMetadataId>>) -> Self {
        let content_namespace_table = Arc::new(RwLock::new(content_namespace_table));
        Self {
            content_namespace_table,
        }
    }
}

#[derive(serde::Serialize, serde::Deserialize, Clone, Debug, Default)]
pub struct ExtractionPoliciesTable {
    extraction_policies_table: Arc<RwLock<HashMap<NamespaceName, HashSet<String>>>>,
}

impl ExtractionPoliciesTable {
    pub fn get(&self, namespace: &NamespaceName) -> HashSet<String> {
        let guard = self.extraction_policies_table.read().unwrap();
        guard.get(namespace).cloned().unwrap_or_default()
    }

    pub fn insert(&self, namespace: &NamespaceName, extraction_policy_id: &str) {
        let mut guard = self.extraction_policies_table.write().unwrap();
        guard
            .entry(namespace.clone())
            .or_default()
            .insert(extraction_policy_id.to_owned());
    }

    pub fn remove(&self, namespace: &NamespaceName, extraction_policy_id: &str) {
        let mut guard = self.extraction_policies_table.write().unwrap();
        guard
            .entry(namespace.clone())
            .or_default()
            .remove(extraction_policy_id);
    }

    pub fn inner(&self) -> HashMap<NamespaceName, HashSet<String>> {
        let guard = self.extraction_policies_table.read().unwrap();
        guard.clone()
    }
}

impl From<HashMap<NamespaceName, HashSet<String>>> for ExtractionPoliciesTable {
    fn from(extraction_policies_table: HashMap<NamespaceName, HashSet<String>>) -> Self {
        let extraction_policies_table = Arc::new(RwLock::new(extraction_policies_table));
        Self {
            extraction_policies_table,
        }
    }
}

#[derive(serde::Serialize, serde::Deserialize, Clone, Debug, Default)]
pub struct ExtractorExecutorsTable {
    extractor_executors_table: Arc<RwLock<HashMap<ExtractorName, HashSet<ExecutorId>>>>,
}

impl ExtractorExecutorsTable {
    pub fn insert(&self, extractor: &ExtractorName, executor_id: &ExecutorId) {
        let mut guard = self.extractor_executors_table.write().unwrap();
        guard
            .entry(extractor.clone())
            .or_default()
            .insert(executor_id.clone());
    }

    pub fn remove(&self, extractor: &ExtractorName, executor_id: &ExecutorId) {
        let mut guard = self.extractor_executors_table.write().unwrap();
        guard
            .entry(extractor.clone())
            .or_default()
            .remove(executor_id);
    }

    pub fn inner(&self) -> HashMap<ExtractorName, HashSet<ExecutorId>> {
        let guard = self.extractor_executors_table.read().unwrap();
        guard.clone()
    }
}

impl From<HashMap<ExtractorName, HashSet<ExecutorId>>> for ExtractorExecutorsTable {
    fn from(extractor_executors_table: HashMap<ExtractorName, HashSet<ExecutorId>>) -> Self {
        let extractor_executors_table = Arc::new(RwLock::new(extractor_executors_table));
        Self {
            extractor_executors_table,
        }
    }
}

#[derive(serde::Serialize, serde::Deserialize, Clone, Debug, Default)]
pub struct NamespaceIndexTable {
    namespace_index_table: Arc<RwLock<HashMap<NamespaceName, HashSet<String>>>>,
}

impl NamespaceIndexTable {
    pub fn insert(&self, namespace: &NamespaceName, index_id: &str) {
        let mut guard = self.namespace_index_table.write().unwrap();
        guard
            .entry(namespace.clone())
            .or_default()
            .insert(index_id.to_owned());
    }

    pub fn remove(&self, namespace: &NamespaceName, index_id: &String) {
        let mut guard = self.namespace_index_table.write().unwrap();
        guard.entry(namespace.clone()).or_default().remove(index_id);
    }

    pub fn inner(&self) -> HashMap<NamespaceName, HashSet<String>> {
        let guard = self.namespace_index_table.read().unwrap();
        guard.clone()
    }
}

impl From<HashMap<NamespaceName, HashSet<String>>> for NamespaceIndexTable {
    fn from(namespace_index_table: HashMap<NamespaceName, HashSet<String>>) -> Self {
        let namespace_index_table = Arc::new(RwLock::new(namespace_index_table));
        Self {
            namespace_index_table,
        }
    }
}

#[derive(serde::Serialize, serde::Deserialize, Clone, Debug, Default)]
pub struct UnfinishedTasksByExtractor {
    unfinished_tasks_by_extractor: Arc<RwLock<HashMap<ExtractorName, HashSet<TaskId>>>>,
}

impl UnfinishedTasksByExtractor {
    pub fn insert(&self, extractor: &ExtractorName, task_id: &TaskId) {
        let mut guard = self.unfinished_tasks_by_extractor.write().unwrap();
        guard
            .entry(extractor.clone())
            .or_default()
            .insert(task_id.clone());
    }

    pub fn remove(&self, extractor: &ExtractorName, task_id: &TaskId) {
        let mut guard = self.unfinished_tasks_by_extractor.write().unwrap();
        guard.entry(extractor.clone()).or_default().remove(task_id);
    }

    pub fn inner(&self) -> HashMap<ExtractorName, HashSet<TaskId>> {
        let guard = self.unfinished_tasks_by_extractor.read().unwrap();
        guard.clone()
    }

    pub fn observe_task_counts(&self, observer: &dyn AsyncInstrument<u64>) {
        let guard = self.unfinished_tasks_by_extractor.read().unwrap();
        for (extractor, tasks) in guard.iter() {
            observer.observe(
                tasks.len() as u64,
                &[opentelemetry::KeyValue::new(
                    "extractor",
                    extractor.to_string(),
                )],
            );
        }
    }
}

impl From<HashMap<ExtractorName, HashSet<TaskId>>> for UnfinishedTasksByExtractor {
    fn from(unfinished_tasks_by_extractor: HashMap<ExtractorName, HashSet<TaskId>>) -> Self {
        let unfinished_tasks_by_extractor = Arc::new(RwLock::new(unfinished_tasks_by_extractor));
        Self {
            unfinished_tasks_by_extractor,
        }
    }
}

#[derive(serde::Serialize, serde::Deserialize, Clone, Debug, Default)]
pub struct ExecutorRunningTaskCount {
    executor_running_task_count: Arc<RwLock<HashMap<ExecutorId, u64>>>,
}

impl ExecutorRunningTaskCount {
    pub fn new() -> Self {
        Self {
            executor_running_task_count: Arc::new(RwLock::new(HashMap::new())),
        }
    }

    pub fn get(&self, executor_id: &ExecutorId) -> Option<u64> {
        let guard = self.executor_running_task_count.read().unwrap();
        guard.get(executor_id).copied()
    }

    pub fn insert(&self, executor_id: &ExecutorId, count: u64) {
        let mut guard = self.executor_running_task_count.write().unwrap();
        guard.insert(executor_id.clone(), count);
    }

    pub fn remove(&self, executor_id: &ExecutorId) {
        let mut guard = self.executor_running_task_count.write().unwrap();
        guard.remove(executor_id);
    }

    pub fn inner(&self) -> HashMap<ExecutorId, u64> {
        let guard = self.executor_running_task_count.read().unwrap();
        guard.clone()
    }

    pub fn increment_running_task_count(&self, executor_id: &ExecutorId) {
        let mut executor_load = self.executor_running_task_count.write().unwrap();
        let load = executor_load.entry(executor_id.clone()).or_insert(0);
        *load += 1;
    }

    pub fn decrement_running_task_count(&self, executor_id: &ExecutorId) {
        let mut executor_load = self.executor_running_task_count.write().unwrap();
        if let Some(load) = executor_load.get_mut(executor_id) {
            if *load > 0 {
                *load -= 1;
            } else {
                warn!("Tried to decrement load below 0. This is a bug because the state machine shouldn't allow it.");
            }
        } else {
            // Add the executor to the load map if it's not there, with an initial load of
            // 0.
            executor_load.insert(executor_id.clone(), 0);
        }
    }

    pub fn executor_count(&self) -> usize {
        let guard = self.executor_running_task_count.read().unwrap();
        guard.len()
    }
}

impl From<HashMap<ExecutorId, u64>> for ExecutorRunningTaskCount {
    fn from(executor_running_task_count: HashMap<ExecutorId, u64>) -> Self {
        let executor_running_task_count = Arc::new(RwLock::new(executor_running_task_count));
        Self {
            executor_running_task_count,
        }
    }
}

#[derive(serde::Serialize, serde::Deserialize, Clone, Debug, Default)]
pub struct ExtractionGraphTable {
    eg_by_namespace: Arc<RwLock<HashMap<NamespaceName, HashSet<ExtractionGraphId>>>>,
}

impl ExtractionGraphTable {
    pub fn get(&self, namespace: &NamespaceName) -> HashSet<ExtractionGraphId> {
        let guard = self.eg_by_namespace.read().unwrap();
        guard.get(namespace).cloned().unwrap_or_default()
    }

    pub fn insert(&self, namespace: &NamespaceName, id: &ExtractionGraphId) {
        let mut guard = self.eg_by_namespace.write().unwrap();
        guard
            .entry(namespace.clone())
            .or_default()
            .insert(id.clone());
    }

    pub fn remove(&self, namespace: &NamespaceName, id: &SchemaId) {
        let mut guard = self.eg_by_namespace.write().unwrap();
        guard.entry(namespace.clone()).or_default().remove(id);
    }

    pub fn inner(&self) -> HashMap<NamespaceName, HashSet<SchemaId>> {
        let guard = self.eg_by_namespace.read().unwrap();
        guard.clone()
    }
}

impl From<HashMap<NamespaceName, HashSet<ExtractionGraphId>>> for ExtractionGraphTable {
    fn from(eg_by_namespace: HashMap<NamespaceName, HashSet<SchemaId>>) -> Self {
        let eg_by_namespace = Arc::new(RwLock::new(eg_by_namespace));
        Self { eg_by_namespace }
    }
}

#[derive(serde::Serialize, serde::Deserialize, Clone, Debug, Default)]
pub struct SchemasByNamespace {
    schemas_by_namespace: Arc<RwLock<HashMap<NamespaceName, HashSet<SchemaId>>>>,
}

impl SchemasByNamespace {
    pub fn insert(&self, namespace: &NamespaceName, schema_id: &SchemaId) {
        let mut guard = self.schemas_by_namespace.write().unwrap();
        guard
            .entry(namespace.clone())
            .or_default()
            .insert(schema_id.clone());
    }

    pub fn remove(&self, namespace: &NamespaceName, schema_id: &SchemaId) {
        let mut guard = self.schemas_by_namespace.write().unwrap();
        guard
            .entry(namespace.clone())
            .or_default()
            .remove(schema_id);
    }

    pub fn inner(&self) -> HashMap<NamespaceName, HashSet<SchemaId>> {
        let guard = self.schemas_by_namespace.read().unwrap();
        guard.clone()
    }
}

impl From<HashMap<NamespaceName, HashSet<SchemaId>>> for SchemasByNamespace {
    fn from(schemas_by_namespace: HashMap<NamespaceName, HashSet<SchemaId>>) -> Self {
        let schemas_by_namespace = Arc::new(RwLock::new(schemas_by_namespace));
        Self {
            schemas_by_namespace,
        }
    }
}

#[derive(serde::Serialize, serde::Deserialize, Clone, Debug, Default)]
pub struct ContentChildrenTable {
    content_children_table: Arc<RwLock<HashMap<ContentMetadataId, HashSet<ContentMetadataId>>>>,
}

impl ContentChildrenTable {
    pub fn insert(&self, parent_id: &ContentMetadataId, child_id: &ContentMetadataId) {
        let mut guard = self.content_children_table.write().unwrap();
        guard
            .entry(parent_id.clone())
            .or_default()
            .insert(child_id.clone());
    }

    pub fn remove(&self, parent_id: &ContentMetadataId, child_id: &ContentMetadataId) {
        let mut guard = self.content_children_table.write().unwrap();
        if let Some(children) = guard.get_mut(parent_id) {
            children.remove(child_id);
            if children.is_empty() {
                guard.remove(parent_id);
            }
        }
    }

    pub fn remove_all(&self, parent_id: &ContentMetadataId) {
        let mut guard = self.content_children_table.write().unwrap();
        guard.remove(parent_id);
    }

    pub fn get_children(&self, parent_id: &ContentMetadataId) -> HashSet<ContentMetadataId> {
        let guard = self.content_children_table.read().unwrap();
        guard.get(parent_id).cloned().unwrap_or_default()
    }

    pub fn replace_parent(
        &self,
        old_parent_id: &ContentMetadataId,
        new_parent_id: &ContentMetadataId,
    ) {
        let mut guard = self.content_children_table.write().unwrap();
        let children = guard.remove(old_parent_id).unwrap_or_default();
        guard.insert(new_parent_id.clone(), children);
    }

    pub fn inner(&self) -> HashMap<ContentMetadataId, HashSet<ContentMetadataId>> {
        let guard = self.content_children_table.read().unwrap();
        guard.clone()
    }
}

impl From<HashMap<ContentMetadataId, HashSet<ContentMetadataId>>> for ContentChildrenTable {
    fn from(
        content_children_table: HashMap<ContentMetadataId, HashSet<ContentMetadataId>>,
    ) -> Self {
        let content_children_table = Arc::new(RwLock::new(content_children_table));
        Self {
            content_children_table,
        }
    }
}

#[derive(serde::Serialize, serde::Deserialize, Clone, Debug, Default)]
pub struct PendingTasksForContent {
    pending_tasks_for_content:
        Arc<RwLock<HashMap<ContentMetadataId, HashMap<ExtractionPolicyId, HashSet<TaskId>>>>>,
}

impl PendingTasksForContent {
    pub fn insert(
        &self,
        content_id: &ContentMetadataId,
        extraction_policy_id: &ExtractionPolicyId,
        task_id: &TaskId,
    ) {
        let mut guard = self.pending_tasks_for_content.write().unwrap();
        let policies_map = guard.entry(content_id.clone()).or_default();
        let tasks_set = policies_map
            .entry(extraction_policy_id.clone())
            .or_default();
        tasks_set.insert(task_id.clone());
    }

    pub fn remove(
        &self,
        content_id: &ContentMetadataId,
        extraction_policy_id: &ExtractionPolicyId,
        task_id: &TaskId,
    ) {
        let mut guard = self.pending_tasks_for_content.write().unwrap();
        if let Some(extraction_policies_map) = guard.get_mut(content_id) {
            if let Some(task_ids) = extraction_policies_map.get_mut(extraction_policy_id) {
                task_ids.remove(task_id);
                if task_ids.is_empty() {
                    extraction_policies_map.remove(extraction_policy_id);
                }
            }
            if extraction_policies_map.is_empty() {
                guard.remove(content_id);
            }
        }
    }

    pub fn are_content_tasks_completed(&self, content_id: &ContentMetadataId) -> bool {
        let guard = self.pending_tasks_for_content.read().unwrap();
        guard.get(content_id).is_none()
    }

    pub fn inner(
        &self,
    ) -> HashMap<ContentMetadataId, HashMap<ExtractionPolicyId, HashSet<TaskId>>> {
        let guard = self.pending_tasks_for_content.read().unwrap();
        guard.clone()
    }
}

impl From<HashMap<ContentMetadataId, HashMap<ExtractionPolicyId, HashSet<TaskId>>>>
    for PendingTasksForContent
{
    fn from(
        pending_tasks_for_content: HashMap<
            ContentMetadataId,
            HashMap<ExtractionPolicyId, HashSet<TaskId>>,
        >,
    ) -> Self {
        let pending_tasks_for_content = Arc::new(RwLock::new(pending_tasks_for_content));
        Self {
            pending_tasks_for_content,
        }
    }
}

#[derive(serde::Serialize, serde::Deserialize, Clone, Debug, Default)]
pub struct Metrics {
    /// Number of tasks total
    pub tasks_completed: u64,

    /// Number of tasks completed with errors
    pub tasks_completed_with_errors: u64,

    /// Number of contents uploaded
    pub content_uploads: u64,

    /// Total number of bytes in uploaded contents
    pub content_bytes: u64,

    /// Number of contents extacted
    pub content_extracted: u64,

    /// Total number of bytes in extracted contents
    pub content_extracted_bytes: u64,
}

impl Metrics {
    pub fn update_task_completion(&mut self, outcome: TaskOutcome) {
        match outcome {
            TaskOutcome::Success => self.tasks_completed += 1,
            TaskOutcome::Failed => self.tasks_completed_with_errors += 1,
            _ => (),
        }
    }
}

#[derive(thiserror::Error, Debug, serde::Serialize, serde::Deserialize, Default)]
pub struct IndexifyState {
    // Reverse Indexes
    /// The tasks that are currently unassigned
    pub unassigned_tasks: UnassignedTasks,

    /// State changes that have not been processed yet
    pub unprocessed_state_changes: UnprocessedStateChanges,

    /// Namespace -> Content ID
    pub content_namespace_table: ContentNamespaceTable,

    /// Namespace -> Extraction policy id
    pub extraction_policies_table: ExtractionPoliciesTable,

    /// Extractor -> Executors table
    pub extractor_executors_table: ExtractorExecutorsTable,

    /// Namespace -> Index id
    pub namespace_index_table: NamespaceIndexTable,

    // extraction_policy_id -> List[IndexIds]
    extraction_policy_index_mapping: HashMap<String, HashSet<String>>,

    /// Tasks that are currently unfinished, by extractor. Once they are
    /// finished, they are removed from this set.
    /// Extractor name -> Task Ids
    pub unfinished_tasks_by_extractor: UnfinishedTasksByExtractor,

    /// Number of tasks currently running on each executor
    /// Executor id -> number of tasks running on executor
    pub executor_running_task_count: ExecutorRunningTaskCount,

    /// Namespace -> Schemas
    pub schemas_by_namespace: SchemasByNamespace,

    /// Parent content id -> children content id's
    pub content_children_table: ContentChildrenTable,

    /// content id -> Map<ExtractionPolicyId, HashSet<TaskId>>
    pub pending_tasks_for_content: PendingTasksForContent,

    /// Metrics
    pub metrics: std::sync::Mutex<Metrics>,

    /// Namespace -> Extraction Graph ID
    extraction_graphs_by_ns: ExtractionGraphTable,
}

impl fmt::Display for IndexifyState {
    fn fmt(&self, f: &mut fmt::Formatter<'_>) -> fmt::Result {
        write!(
            f,
            "IndexifyState {{ unassigned_tasks: {:?}, unprocessed_state_changes: {:?}, content_namespace_table: {:?}, extraction_policies_table: {:?}, extractor_executors_table: {:?}, namespace_index_table: {:?}, unfinished_tasks_by_extractor: {:?}, executor_running_task_count: {:?}, schemas_by_namespace: {:?} }}, content_children_table: {:?}",
            self.unassigned_tasks,
            self.unprocessed_state_changes,
            self.content_namespace_table,
            self.extraction_policies_table,
            self.extractor_executors_table,
            self.namespace_index_table,
            self.unfinished_tasks_by_extractor,
            self.executor_running_task_count,
            self.schemas_by_namespace,
            self.content_children_table,
        )
    }
}

impl IndexifyState {
    fn set_extraction_graph(
        &self,
        db: &Arc<OptimisticTransactionDB>,
        txn: &rocksdb::Transaction<OptimisticTransactionDB>,
        extraction_graph: &ExtractionGraph,
        structured_data_schema: &internal_api::StructuredDataSchema,
    ) -> Result<(), StateMachineError> {
        let serialized_eg = JsonEncoder::encode(extraction_graph)?;
        let _ = txn
            .put_cf(
                &StateMachineColumns::ExtractionGraphs.cf(db),
                &extraction_graph.id,
                serialized_eg,
            )
            .map_err(|e| StateMachineError::DatabaseError(e.to_string()));
        for ep in extraction_graph.extraction_policies.to_owned() {
            self.set_extraction_policy(db, txn, &ep)?;
        }
        self.set_schema(db, txn, structured_data_schema)?;
        Ok(())
    }

    fn set_new_state_changes(
        &self,
        db: &Arc<OptimisticTransactionDB>,
        txn: &rocksdb::Transaction<OptimisticTransactionDB>,
        state_changes: &Vec<StateChange>,
    ) -> Result<(), StateMachineError> {
        for change in state_changes {
            let serialized_change = JsonEncoder::encode(change)?;
            txn.put_cf(
                StateMachineColumns::StateChanges.cf(db),
                &change.id,
                &serialized_change,
            )
            .map_err(|e| StateMachineError::DatabaseError(e.to_string()))?;
        }
        Ok(())
    }

    fn set_processed_state_changes(
        &self,
        db: &Arc<OptimisticTransactionDB>,
        txn: &rocksdb::Transaction<OptimisticTransactionDB>,
        state_changes: &Vec<StateChangeProcessed>,
    ) -> Result<(), StateMachineError> {
        let state_changes_cf = StateMachineColumns::StateChanges.cf(db);

        for change in state_changes {
            let result = txn
                .get_cf(state_changes_cf, &change.state_change_id)
                .map_err(|e| StateMachineError::DatabaseError(e.to_string()))?;
            let result = result
                .ok_or_else(|| StateMachineError::DatabaseError("State change not found".into()))?;

            let mut state_change = JsonEncoder::decode::<StateChange>(&result)?;
            state_change.processed_at = Some(change.processed_at);
            let serialized_change = JsonEncoder::encode(&state_change)?;
            txn.put_cf(
                state_changes_cf,
                &change.state_change_id,
                &serialized_change,
            )
            .map_err(|e| StateMachineError::DatabaseError(e.to_string()))?;
        }
        Ok(())
    }

    fn set_index(
        &self,
        db: &Arc<OptimisticTransactionDB>,
        txn: &rocksdb::Transaction<OptimisticTransactionDB>,
        index: &internal_api::Index,
        id: &String,
    ) -> Result<(), StateMachineError> {
        let serialized_index = JsonEncoder::encode(index)?;
        txn.put_cf(StateMachineColumns::IndexTable.cf(db), id, serialized_index)
            .map_err(|e| StateMachineError::DatabaseError(e.to_string()))?;
        Ok(())
    }

    fn set_tasks(
        &self,
        db: &Arc<OptimisticTransactionDB>,
        txn: &rocksdb::Transaction<OptimisticTransactionDB>,
        tasks: &Vec<internal_api::Task>,
    ) -> Result<(), StateMachineError> {
        // content_id -> Set(Extraction Policy Ids)
        for task in tasks {
            let serialized_task = JsonEncoder::encode(task)?;
            txn.put_cf(
                StateMachineColumns::Tasks.cf(db),
                task.id.clone(),
                &serialized_task,
            )
            .map_err(|e| StateMachineError::DatabaseError(e.to_string()))?;
            self.update_content_extraction_policy_state(
                db,
                txn,
                &task.content_metadata.id,
                &task.extraction_policy_id,
                SystemTime::UNIX_EPOCH,
            )?;
        }
        Ok(())
    }

    fn update_tasks(
        &self,
        db: &Arc<OptimisticTransactionDB>,
        txn: &rocksdb::Transaction<OptimisticTransactionDB>,
        tasks: Vec<&internal_api::Task>,
        update_time: SystemTime,
    ) -> Result<(), StateMachineError> {
        for task in tasks {
            let serialized_task = JsonEncoder::encode(task)?;
            txn.put_cf(
                StateMachineColumns::Tasks.cf(db),
                task.id.clone(),
                &serialized_task,
            )
            .map_err(|e| StateMachineError::DatabaseError(e.to_string()))?;
            if task.terminal_state() {
                self.update_content_extraction_policy_state(
                    db,
                    txn,
                    &task.content_metadata.id,
                    &task.extraction_policy_id,
                    update_time,
                )?;
            }
        }
        Ok(())
    }

    fn set_garbage_collection_tasks(
        &self,
        db: &Arc<OptimisticTransactionDB>,
        txn: &rocksdb::Transaction<OptimisticTransactionDB>,
        garbage_collection_tasks: &Vec<internal_api::GarbageCollectionTask>,
    ) -> Result<(), StateMachineError> {
        for gc_task in garbage_collection_tasks {
            let serialized_gc_task = JsonEncoder::encode(gc_task)?;
            txn.put_cf(
                StateMachineColumns::GarbageCollectionTasks.cf(db),
                gc_task.id.clone(),
                &serialized_gc_task,
            )
            .map_err(|e| StateMachineError::DatabaseError(e.to_string()))?;
        }
        Ok(())
    }

    fn update_garbage_collection_tasks(
        &self,
        db: &Arc<OptimisticTransactionDB>,
        txn: &rocksdb::Transaction<OptimisticTransactionDB>,
        garbage_collection_tasks: &Vec<&internal_api::GarbageCollectionTask>,
    ) -> Result<(), StateMachineError> {
        for gc_task in garbage_collection_tasks {
            let serialized_gc_task = JsonEncoder::encode(gc_task)?;
            txn.put_cf(
                StateMachineColumns::GarbageCollectionTasks.cf(db),
                gc_task.id.clone(),
                &serialized_gc_task,
            )
            .map_err(|e| StateMachineError::DatabaseError(e.to_string()))?;
        }
        Ok(())
    }

    fn get_task_assignments_for_executor(
        &self,
        db: &Arc<OptimisticTransactionDB>,
        txn: &rocksdb::Transaction<OptimisticTransactionDB>,
        executor_id: &str,
    ) -> Result<HashSet<TaskId>, StateMachineError> {
        let value = txn
            .get_cf(StateMachineColumns::TaskAssignments.cf(db), executor_id)
            .map_err(|e| {
                StateMachineError::DatabaseError(format!("Error reading task assignments: {}", e))
            })?;
        match value {
            Some(existing_value) => {
                let existing_value: HashSet<TaskId> = JsonEncoder::decode(&existing_value)
                    .map_err(|e| {
                        StateMachineError::DatabaseError(format!(
                            "Error deserializing task assignments: {}",
                            e
                        ))
                    })?;
                Ok(existing_value)
            }
            None => Ok(HashSet::new()),
        }
    }

    /// Set the list of tasks that have been assigned to some executor
    fn set_task_assignments(
        &self,
        db: &Arc<OptimisticTransactionDB>,
        txn: &rocksdb::Transaction<OptimisticTransactionDB>,
        task_assignments: &HashMap<String, HashSet<TaskId>>,
    ) -> Result<(), StateMachineError> {
        let task_assignment_cf = StateMachineColumns::TaskAssignments.cf(db);
        for (executor_id, task_ids) in task_assignments {
            txn.put_cf(
                task_assignment_cf,
                executor_id,
                JsonEncoder::encode(&task_ids)?,
            )
            .map_err(|e| {
                StateMachineError::DatabaseError(format!("Error writing task assignments: {}", e))
            })?;
        }
        Ok(())
    }

    // FIXME USE MULTI-GET HERE
    fn delete_task_assignments_for_executor(
        &self,
        db: &Arc<OptimisticTransactionDB>,
        txn: &rocksdb::Transaction<OptimisticTransactionDB>,
        executor_id: &str,
    ) -> Result<Vec<TaskId>, StateMachineError> {
        let task_assignment_cf = StateMachineColumns::TaskAssignments.cf(db);
        let task_ids: Vec<TaskId> = txn
            .get_cf(task_assignment_cf, executor_id)
            .map_err(|e| {
                StateMachineError::DatabaseError(format!(
                    "Error reading task assignments for executor: {}",
                    e
                ))
            })?
            .map(|db_vec| {
                JsonEncoder::decode(&db_vec).map_err(|e| {
                    StateMachineError::DatabaseError(format!(
                        "Error deserializing task assignments for executor: {}",
                        e
                    ))
                })
            })
            .unwrap_or_else(|| Ok(Vec::new()))?;

        txn.delete_cf(task_assignment_cf, executor_id)
            .map_err(|e| {
                StateMachineError::DatabaseError(format!(
                    "Error deleting task assignments for executor: {}",
                    e
                ))
            })?;

        Ok(task_ids)
    }

    fn set_content(
        &self,
        db: &Arc<OptimisticTransactionDB>,
        txn: &rocksdb::Transaction<OptimisticTransactionDB>,
        contents_vec: &Vec<internal_api::ContentMetadata>,
    ) -> Result<(), StateMachineError> {
        for content in contents_vec {
            let content_key = format!("{}::v{}", content.id.id, content.id.version);
            let serialized_content = JsonEncoder::encode(content)?;
            txn.put_cf(
                StateMachineColumns::ContentTable.cf(db),
                content_key,
                &serialized_content,
            )
            .map_err(|e| {
                StateMachineError::DatabaseError(format!("error writing content: {}", e))
            })?;
        }
        Ok(())
    }

    fn tombstone_content_tree(
        &self,
        db: &Arc<OptimisticTransactionDB>,
        txn: &rocksdb::Transaction<OptimisticTransactionDB>,
        content_metadata: &Vec<indexify_internal_api::ContentMetadata>,
    ) -> Result<(), StateMachineError> {
        for content in content_metadata {
            let content_key = format!("{}::v{}", content.id.id, content.id.version);
            let serialized_content = JsonEncoder::encode(content)?;
            txn.put_cf(
                StateMachineColumns::ContentTable.cf(db),
                content_key,
                &serialized_content,
            )
            .map_err(|e| {
                StateMachineError::DatabaseError(format!("error writing content: {}", e))
            })?;
        }

        Ok(())
    }

    /// Function to delete content based on content ids
    fn delete_content(
        &self,
        db: &Arc<OptimisticTransactionDB>,
        txn: &rocksdb::Transaction<OptimisticTransactionDB>,
        content_ids: Vec<ContentMetadataId>,
    ) -> Result<(), StateMachineError> {
        for content_id in content_ids {
            txn.delete_cf(
                StateMachineColumns::ContentTable.cf(db),
                &format!("{}::v{}", content_id.id, content_id.version),
            )
            .map_err(|e| {
                StateMachineError::TransactionError(format!(
                    "error in txn while trying to delete content: {}",
                    e
                ))
            })?;
        }
        Ok(())
    }

    fn set_executor(
        &self,
        db: &Arc<OptimisticTransactionDB>,
        txn: &rocksdb::Transaction<OptimisticTransactionDB>,
        addr: String,
        executor_id: &str,
        extractors: &Vec<ExtractorDescription>,
        ts_secs: &u64,
    ) -> Result<(), StateMachineError> {
        let serialized_executor = JsonEncoder::encode(&internal_api::ExecutorMetadata {
            id: executor_id.into(),
            last_seen: *ts_secs,
            addr: addr.clone(),
            extractors: extractors.clone(),
        })?;
        txn.put_cf(
            StateMachineColumns::Executors.cf(db),
            executor_id,
            serialized_executor,
        )
        .map_err(|e| StateMachineError::DatabaseError(format!("Error writing executor: {}", e)))?;
        Ok(())
    }

    fn delete_executor(
        &self,
        db: &Arc<OptimisticTransactionDB>,
        txn: &rocksdb::Transaction<OptimisticTransactionDB>,
        executor_id: &str,
    ) -> Result<Option<internal_api::ExecutorMetadata>, StateMachineError> {
        //  Get a handle on the executor before deleting it from the DB
        let executors_cf = StateMachineColumns::Executors.cf(db);
        match txn.get_cf(executors_cf, executor_id).map_err(|e| {
            StateMachineError::DatabaseError(format!("Error reading executor: {}", e))
        })? {
            Some(executor) => {
                let executor_meta =
                    JsonEncoder::decode::<internal_api::ExecutorMetadata>(&executor)?;
                txn.delete_cf(executors_cf, executor_id).map_err(|e| {
                    StateMachineError::DatabaseError(format!("Error deleting executor: {}", e))
                })?;
                Ok(Some(executor_meta))
            }
            None => Ok(None),
        }
    }

    fn set_extractors(
        &self,
        db: &Arc<OptimisticTransactionDB>,
        txn: &rocksdb::Transaction<OptimisticTransactionDB>,
        extractors: &Vec<ExtractorDescription>,
    ) -> Result<(), StateMachineError> {
        for extractor in extractors {
            let serialized_extractor = JsonEncoder::encode(extractor)?;
            txn.put_cf(
                StateMachineColumns::Extractors.cf(db),
                &extractor.name,
                serialized_extractor,
            )
            .map_err(|e| {
                StateMachineError::DatabaseError(format!("Error writing extractor: {}", e))
            })?;
        }
        Ok(())
    }

    fn set_extraction_policy(
        &self,
        db: &Arc<OptimisticTransactionDB>,
        txn: &rocksdb::Transaction<OptimisticTransactionDB>,
        extraction_policy: &ExtractionPolicy,
    ) -> Result<(), StateMachineError> {
        let serialized_extraction_policy = JsonEncoder::encode(extraction_policy)?;
        txn.put_cf(
            &StateMachineColumns::ExtractionPolicies.cf(db),
            extraction_policy.id.clone(),
            serialized_extraction_policy,
        )
        .map_err(|e| {
            StateMachineError::DatabaseError(format!("Error writing extraction policy: {}", e))
        })?;
        Ok(())
    }

    fn set_namespace(
        &self,
        db: &Arc<OptimisticTransactionDB>,
        txn: &rocksdb::Transaction<OptimisticTransactionDB>,
        namespace: &NamespaceName,
    ) -> Result<(), StateMachineError> {
        let serialized_name = JsonEncoder::encode(namespace)?;
        txn.put_cf(
            &StateMachineColumns::Namespaces.cf(db),
            namespace,
            serialized_name,
        )
        .map_err(|e| StateMachineError::DatabaseError(format!("Error writing namespace: {}", e)))?;
        Ok(())
    }

    fn set_schema(
        &self,
        db: &Arc<OptimisticTransactionDB>,
        txn: &rocksdb::Transaction<OptimisticTransactionDB>,
        schema: &internal_api::StructuredDataSchema,
    ) -> Result<(), StateMachineError> {
        let serialized_schema = JsonEncoder::encode(schema)?;
        txn.put_cf(
            &StateMachineColumns::StructuredDataSchemas.cf(db),
            schema.id.clone(),
            serialized_schema,
        )
        .map_err(|e| StateMachineError::DatabaseError(format!("Error writing schema: {}", e)))?;
        Ok(())
    }

    pub fn update_content_extraction_policy_state(
        &self,
        db: &Arc<OptimisticTransactionDB>,
        txn: &rocksdb::Transaction<OptimisticTransactionDB>,
        content_id: &ContentMetadataId,
        extraction_policy_id: &str,
        policy_completion_time: SystemTime,
    ) -> Result<(), StateMachineError> {
        let value = txn
            .get_cf(
                StateMachineColumns::ContentTable.cf(db),
                format!("{}::v{}", content_id.id, content_id.version),
            )
            .map_err(|e| {
                StateMachineError::DatabaseError(format!(
                    "Error getting the content policies applied on content id {}: {}",
                    content_id, e
                ))
            })?
            .ok_or_else(|| {
                StateMachineError::DatabaseError(format!(
                    "Content not found while updating applied extraction policies {}",
                    content_id
                ))
            })?;
        let mut content_meta = JsonEncoder::decode::<internal_api::ContentMetadata>(&value)?;
        let epoch_time = policy_completion_time
            .duration_since(SystemTime::UNIX_EPOCH)
            .map_err(|e| {
                StateMachineError::DatabaseError(format!(
                    "Error converting policy completion time to u64: {}",
                    e
                ))
            })?
            .as_secs();
        content_meta
            .extraction_policy_ids
            .insert(extraction_policy_id.to_string(), epoch_time);
        let data = JsonEncoder::encode(&content_meta)?;
        txn.put_cf(
            StateMachineColumns::ContentTable.cf(db),
            format!("{}::v{}", content_id.id, content_id.version),
            data,
        )
        .map_err(|e| {
            StateMachineError::DatabaseError(format!(
                "Error writing content policies applied on content for id {}: {}",
                content_id, e
            ))
        })?;

        Ok(())
    }

    pub fn set_coordinator_addr(
        &self,
        db: &Arc<OptimisticTransactionDB>,
        txn: &rocksdb::Transaction<OptimisticTransactionDB>,
        node_id: NodeId,
        coordinator_addr: &str,
    ) -> Result<(), StateMachineError> {
        let serialized_coordinator_addr = JsonEncoder::encode(&coordinator_addr)?;
        txn.put_cf(
            StateMachineColumns::CoordinatorAddress.cf(db),
            node_id.to_string(),
            serialized_coordinator_addr,
        )
        .map_err(|e| {
            StateMachineError::DatabaseError(format!(
                "Error writing coordinator address for node {}: {}",
                node_id, e
            ))
        })?;
        Ok(())
    }

    pub fn mark_state_changes_processed(
        &self,
        state_change: &StateChangeProcessed,
        _processed_at: u64,
    ) {
        self.unprocessed_state_changes
            .remove(&state_change.state_change_id);
    }

    fn update_schema_reverse_idx(&self, schema: internal_api::StructuredDataSchema) {
        self.schemas_by_namespace
            .insert(&schema.namespace, &schema.id);
    }

    fn update_extraction_graph_reverse_idx(
        &self,
        extraction_graph: &ExtractionGraph,
        schema: internal_api::StructuredDataSchema,
    ) {
        for ep in &extraction_graph.extraction_policies {
            self.extraction_policies_table.insert(&ep.namespace, &ep.id);
        }
        self.update_schema_reverse_idx(schema);
        self.extraction_graphs_by_ns
            .insert(&extraction_graph.namespace, &extraction_graph.id);
    }

    /// This method will make all state machine forward index writes to RocksDB
    pub fn apply_state_machine_updates(
        &self,
        request: StateMachineUpdateRequest,
        db: &Arc<OptimisticTransactionDB>,
    ) -> Result<(), StateMachineError> {
        let txn = db.transaction();

        self.set_new_state_changes(db, &txn, &request.new_state_changes)?;
        self.set_processed_state_changes(db, &txn, &request.state_changes_processed)?;

        match &request.payload {
            RequestPayload::SetIndex { indexes } => {
                for index in indexes {
                    self.set_index(db, &txn, index, &index.id)?;
                }
            }
            RequestPayload::CreateTasks { tasks } => {
                self.set_tasks(db, &txn, tasks)?;
            }
            RequestPayload::CreateOrAssignGarbageCollectionTask { gc_tasks } => {
                self.set_garbage_collection_tasks(db, &txn, gc_tasks)?;
            }
            RequestPayload::UpdateGarbageCollectionTask {
                gc_task,
                mark_finished,
            } => {
                if *mark_finished {
                    tracing::info!("Marking garbage collection task as finished: {:?}", gc_task);
                    self.update_garbage_collection_tasks(db, &txn, &vec![gc_task])?;
                    self.delete_content(db, &txn, vec![gc_task.content_id.clone()])?;
                }
            }
            RequestPayload::AssignTask { assignments } => {
                let assignments: HashMap<&String, HashSet<TaskId>> =
                    assignments
                        .iter()
                        .fold(HashMap::new(), |mut acc, (task_id, executor_id)| {
                            acc.entry(executor_id).or_default().insert(task_id.clone());
                            acc
                        });

                // FIXME - Write a test which assigns tasks mutliple times to the same executor
                // and make sure it's additive.

                for (executor_id, tasks) in assignments.iter() {
                    let mut existing_tasks =
                        self.get_task_assignments_for_executor(db, &txn, executor_id)?;
                    existing_tasks.extend(tasks.clone());
                    let task_assignment =
                        HashMap::from([(executor_id.to_string(), existing_tasks)]);
                    self.set_task_assignments(db, &txn, &task_assignment)?;
                }
            }
            RequestPayload::UpdateTask {
                task,
                executor_id,
                content_metadata,
                update_time,
            } => {
                self.update_tasks(db, &txn, vec![task], *update_time)?;
                self.set_content(db, &txn, content_metadata)?;

                if task.terminal_state() {
                    self.metrics
                        .lock()
                        .unwrap()
                        .update_task_completion(task.outcome);

                    //  If the task is meant to be marked finished and has an executor id, remove it
                    // from the list of tasks assigned to an executor
                    if let Some(executor_id) = executor_id {
                        let mut existing_tasks =
                            self.get_task_assignments_for_executor(db, &txn, executor_id)?;
                        existing_tasks.remove(&task.id);
                        let new_task_assignment =
                            HashMap::from([(executor_id.to_string(), existing_tasks)]);
                        self.set_task_assignments(db, &txn, &new_task_assignment)?;
                    }
                }
            }
            RequestPayload::RegisterExecutor {
                addr,
                executor_id,
                extractors,
                ts_secs,
            } => {
                //  Insert the executor
                self.set_executor(db, &txn, addr.into(), executor_id, extractors, ts_secs)?;

                //  Insert the associated extractors
                self.set_extractors(db, &txn, extractors)?;
            }
            RequestPayload::RemoveExecutor { executor_id } => {
                //  NOTE: Special case where forward and reverse indexes are updated together

                //  Get a handle on the executor before deleting it from the DB
                let executor_meta = self.delete_executor(db, &txn, executor_id)?;

                // Remove all tasks assigned to this executor and get a handle on the task ids
                let task_ids = self.delete_task_assignments_for_executor(db, &txn, executor_id)?;

                txn.commit()
                    .map_err(|e| StateMachineError::TransactionError(e.to_string()))?;

                //  Remove the extractors from the executor -> extractor mapping table
                if let Some(executor_meta) = executor_meta {
                    for extractor in &executor_meta.extractors {
                        self.extractor_executors_table
                            .remove(&extractor.name, &executor_meta.id);
                    }
                }

                //  Put the tasks of the deleted executor into the unassigned tasks list
                for task_id in task_ids {
                    self.unassigned_tasks.insert(&task_id);
                }

                // Remove from the executor load table
                self.executor_running_task_count.remove(executor_id);

                return Ok(());
            }
            RequestPayload::CreateContent { content_metadata } => {
                self.set_content(db, &txn, content_metadata)?;
            }
            RequestPayload::UpdateContent { content_metadata } => {
                self.set_content(db, &txn, content_metadata)?;
            }
            RequestPayload::TombstoneContentTree { content_metadata } => {
                self.tombstone_content_tree(db, &txn, content_metadata)?;
            }
            RequestPayload::CreateExtractionPolicy {
                extraction_policy,
                updated_structured_data_schema: _,
                new_structured_data_schema: _,
            } => {
                self.set_extraction_policy(db, &txn, extraction_policy)?;
            }
            RequestPayload::CreateNamespace {
                name,
                structured_data_schema: _,
            } => {
                self.set_namespace(db, &txn, name)?;
            }
            RequestPayload::MarkStateChangesProcessed { state_changes } => {
                self.set_processed_state_changes(db, &txn, state_changes)?;
            }
            RequestPayload::JoinCluster {
                node_id,
                address: _,
                coordinator_addr,
            } => {
                self.set_coordinator_addr(db, &txn, *node_id, coordinator_addr)?;
            }
            RequestPayload::CreateExtractionGraph {
                extraction_graph,
                structured_data_schema,
                indexes,
            } => {
                self.set_extraction_graph(db, &txn, extraction_graph, structured_data_schema)?;
                for index in indexes {
                    self.set_index(db, &txn, index, &index.id)?;
                }
            }
        };

        self.update_reverse_indexes(request).map_err(|e| {
            StateMachineError::ExternalError(anyhow!(
                "Error while applying reverse index updates: {}",
                e
            ))
        })?;

        txn.commit()
            .map_err(|e| StateMachineError::TransactionError(e.to_string()))?;

        Ok(())
    }

    /// This method handles all reverse index writes. All reverse indexes are
    /// written in memory
    pub fn update_reverse_indexes(&self, request: StateMachineUpdateRequest) -> Result<()> {
        for change in request.new_state_changes {
            self.unprocessed_state_changes.insert(change.id.clone());
        }
        for change in request.state_changes_processed {
            self.mark_state_changes_processed(&change, change.processed_at);
        }
        match request.payload {
            RequestPayload::RegisterExecutor {
                addr,
                executor_id,
                extractors,
                ts_secs,
            } => {
                // Inserts the executor list of extractors to the executor -> extractor mapping
                // table
                for extractor in &extractors {
                    self.extractor_executors_table
                        .insert(&extractor.name, &executor_id);
                }

                let _executor_info = internal_api::ExecutorMetadata {
                    id: executor_id.clone(),
                    last_seen: ts_secs,
                    addr: addr.clone(),
                    extractors: extractors.clone(),
                };
                // initialize executor load at 0
                self.executor_running_task_count.insert(&executor_id, 0);
                Ok(())
            }
            RequestPayload::CreateTasks { tasks } => {
                for task in tasks {
                    self.unassigned_tasks.insert(&task.id);
                    self.unfinished_tasks_by_extractor
                        .insert(&task.extractor, &task.id);
                    self.pending_tasks_for_content.insert(
                        &task.content_metadata.id,
                        &task.extraction_policy_id,
                        &task.id,
                    );
                }
                Ok(())
            }
            RequestPayload::AssignTask { assignments } => {
                for (task_id, executor_id) in assignments {
                    self.unassigned_tasks.remove(&task_id);

                    self.executor_running_task_count
                        .increment_running_task_count(&executor_id);
                }
                Ok(())
            }
            RequestPayload::CreateOrAssignGarbageCollectionTask { gc_tasks: _ } => Ok(()),
            RequestPayload::UpdateGarbageCollectionTask {
                gc_task,
                mark_finished,
            } => {
                if mark_finished {
                    self.content_children_table.remove_all(&gc_task.content_id);
                }
                Ok(())
            }
            RequestPayload::CreateContent { content_metadata } => {
                for content in content_metadata {
                    self.content_namespace_table
                        .insert(&content.namespace, &content.id);
                    let mut guard = self.metrics.lock().unwrap();
                    if let Some(parent_id) = content.parent_id {
                        self.content_children_table.insert(&parent_id, &content.id);
                        guard.content_extracted += 1;
                        guard.content_extracted_bytes += content.size_bytes;
                    } else {
                        guard.content_uploads += 1;
                        guard.content_bytes += content.size_bytes;
                    }
                }
                Ok(())
            }
            RequestPayload::UpdateContent { content_metadata } => {
                for content in content_metadata {
                    if let Some(parent_id) = content.parent_id {
                        let old_parent = ContentMetadataId::new_with_version(
                            &parent_id.id,
                            parent_id.version - 1,
                        );
                        self.content_children_table.remove(&old_parent, &content.id);
                        self.content_children_table.insert(&parent_id, &content.id);
                    }
                }
                Ok(())
            }
            RequestPayload::CreateExtractionPolicy {
                extraction_policy,
                updated_structured_data_schema,
                new_structured_data_schema,
            } => {
                self.extraction_policies_table
                    .insert(&extraction_policy.namespace, &extraction_policy.id);
                if let Some(schema) = updated_structured_data_schema {
                    self.update_schema_reverse_idx(schema);
                }
                self.update_schema_reverse_idx(new_structured_data_schema);
                Ok(())
            }
            RequestPayload::CreateExtractionGraph {
                extraction_graph,
                structured_data_schema,
                indexes,
            } => {
                self.update_extraction_graph_reverse_idx(&extraction_graph, structured_data_schema);
                for index in indexes {
                    self.namespace_index_table.insert(&index.namespace, &index.id);
                }
                Ok(())
            }
            RequestPayload::CreateNamespace {
                name: _,
                structured_data_schema,
            } => {
                self.update_schema_reverse_idx(structured_data_schema);
                Ok(())
            }
            RequestPayload::UpdateTask {
                task,
                executor_id,
                content_metadata,
                update_time: _,
            } => {
                if task.terminal_state() {
                    self.unassigned_tasks.remove(&task.id);
                    self.unfinished_tasks_by_extractor
                        .remove(&task.extractor, &task.id);
                    if let Some(ref executor_id) = executor_id {
                        self.executor_running_task_count
                            .decrement_running_task_count(executor_id);
                    }
                    let content_id = task.content_metadata.id;
                    self.pending_tasks_for_content.remove(
                        &content_id,
                        &task.extraction_policy_id,
                        &task.id,
                    );
                }
                for content in content_metadata {
                    self.content_namespace_table
                        .insert(&content.namespace, &content.id);
                }
                Ok(())
            }
            RequestPayload::MarkStateChangesProcessed { state_changes } => {
                for state_change in state_changes {
                    self.mark_state_changes_processed(&state_change, state_change.processed_at);
                }
                Ok(())
            }
            _ => Ok(()),
        }
    }

    //  START READER METHODS FOR ROCKSDB FORWARD INDEXES

    /// This function is a helper method that will get the latest version of any
    /// piece of content in the database by building a prefix foward iterator
    pub fn get_latest_version_of_content(
        &self,
        content_id: &str,
        db: &Arc<OptimisticTransactionDB>,
        txn: &rocksdb::Transaction<OptimisticTransactionDB>,
    ) -> Result<Option<internal_api::ContentMetadata>, StateMachineError> {
        let prefix = format!("{}::v", content_id);

        let mut read_opts = rocksdb::ReadOptions::default();
        read_opts.set_prefix_same_as_start(true);
        let iter = txn.iterator_cf(
            StateMachineColumns::ContentTable.cf(db),
            rocksdb::IteratorMode::From(prefix.as_bytes(), rocksdb::Direction::Forward),
        );

        let mut latest_content_metada: Option<internal_api::ContentMetadata> = None;

        for item in iter {
            match item {
                Ok((key, value)) => {
                    let content_metadata =
                        JsonEncoder::decode::<indexify_internal_api::ContentMetadata>(&value)?;
                    if content_metadata.tombstoned {
                        continue;
                    }
                    if let Ok(key_str) = std::str::from_utf8(&key) {
                        if let Some(version_str) = key_str.strip_prefix(&prefix) {
                            if let Ok(version) = version_str.parse::<u64>() {
                                latest_content_metada = Some(match latest_content_metada {
                                    Some(current_high) if version > current_high.id.version => {
                                        content_metadata
                                    }
                                    None => content_metadata,
                                    Some(current_high) => current_high,
                                });
                            }
                        }
                    }
                }
                Err(e) => return Err(StateMachineError::TransactionError(e.to_string())),
            }
        }

        Ok(latest_content_metada)
    }

    /// This method fetches a key from a specific column family
    pub fn get_from_cf<T, K>(
        &self,
        db: &Arc<OptimisticTransactionDB>,
        column: StateMachineColumns,
        key: K,
    ) -> Result<Option<T>, anyhow::Error>
    where
        T: DeserializeOwned,
        K: AsRef<[u8]>,
    {
        let result_bytes = match db.get_cf(column.cf(db), key)? {
            Some(bytes) => bytes,
            None => return Ok(None),
        };
        let result = JsonEncoder::decode::<T>(&result_bytes)
            .map_err(|e| anyhow::anyhow!("Deserialization error: {}", e))?;

        Ok(Some(result))
    }

    /// This method is used to get the tasks assigned to an executor
    /// It does this by looking up the TaskAssignments CF to get the task id's
    /// and then using those id's to look up tasks via Tasks CF
    pub fn get_tasks_for_executor(
        &self,
        executor_id: &str,
        limit: Option<u64>,
        db: &Arc<OptimisticTransactionDB>,
    ) -> Result<Vec<indexify_internal_api::Task>, StateMachineError> {
        //  NOTE: Don't do deserialization within the transaction
        let txn = db.transaction();
        let task_ids_bytes = txn
            .get_cf(StateMachineColumns::TaskAssignments.cf(db), executor_id)
            .map_err(|e| StateMachineError::TransactionError(e.to_string()))?;

        let task_ids: Vec<String> = task_ids_bytes
            .map(|task_id_bytes| {
                JsonEncoder::decode(&task_id_bytes)
                    .map_err(StateMachineError::from)
                    .unwrap_or_else(|e| {
                        error!("Failed to deserialize task id: {}", e);
                        Vec::new()
                    })
            })
            .unwrap_or_else(Vec::new);

        // FIXME Use MULTIGET
        let limit = limit.unwrap_or(task_ids.len() as u64) as usize;

        let tasks: Result<Vec<indexify_internal_api::Task>, StateMachineError> = task_ids
            .into_iter()
            .take(limit)
            .map(|task_id| {
                let task_bytes = txn
                    .get_cf(StateMachineColumns::Tasks.cf(db), task_id.as_bytes())
                    .map_err(|e| StateMachineError::TransactionError(e.to_string()))?
                    .ok_or_else(|| {
                        StateMachineError::DatabaseError(format!("Task {} not found", task_id))
                    })?;
                JsonEncoder::decode(&task_bytes).map_err(StateMachineError::from)
            })
            .collect();
        tasks
    }

    /// This method will fetch indexes based on the id's of the indexes provided
    pub fn get_indexes_from_ids(
        &self,
        task_ids: HashSet<TaskId>,
        db: &Arc<OptimisticTransactionDB>,
    ) -> Result<Vec<indexify_internal_api::Index>, StateMachineError> {
        let txn = db.transaction();
        let indexes: Result<Vec<indexify_internal_api::Index>, StateMachineError> = task_ids
            .into_iter()
            .map(|task_id| {
                let index_bytes = txn
                    .get_cf(StateMachineColumns::IndexTable.cf(db), task_id.as_bytes())
                    .map_err(|e| StateMachineError::TransactionError(e.to_string()))?
                    .ok_or_else(|| {
                        StateMachineError::DatabaseError(format!("Index {} not found", task_id))
                    })?;
                JsonEncoder::decode(&index_bytes).map_err(StateMachineError::from)
            })
            .collect();
        indexes
    }

    /// This method will fetch the executors from RocksDB CF based on the
    /// executor id's provided
    pub fn get_executors_from_ids(
        &self,
        executor_ids: HashSet<String>,
        db: &Arc<OptimisticTransactionDB>,
    ) -> Result<Vec<indexify_internal_api::ExecutorMetadata>, StateMachineError> {
        let txn = db.transaction();
        let executors: Result<Vec<indexify_internal_api::ExecutorMetadata>, StateMachineError> =
            executor_ids
                .into_iter()
                .map(|executor_id| {
                    let executor_bytes = txn
                        .get_cf(
                            StateMachineColumns::Executors.cf(db),
                            executor_id.as_bytes(),
                        )
                        .map_err(|e| StateMachineError::TransactionError(e.to_string()))?
                        .ok_or_else(|| {
                            StateMachineError::DatabaseError(format!(
                                "Executor {} not found",
                                executor_id
                            ))
                        })?;
                    JsonEncoder::decode(&executor_bytes).map_err(StateMachineError::from)
                })
                .collect();
        executors
    }

    /// This method will fetch content based on the id and version provided.
    /// It will skip over any content that it cannot find
    pub fn get_content_from_ids_with_version(
        &self,
        content_ids: Vec<ContentMetadataId>,
        db: &Arc<OptimisticTransactionDB>,
    ) -> Result<Vec<Option<indexify_internal_api::ContentMetadata>>, StateMachineError> {
        let txn = db.transaction();
        let keys = content_ids
            .iter()
            .map(|id| {
                (
                    StateMachineColumns::ContentTable.cf(db),
                    format!("{}::v{}", id.id, id.version),
                )
            })
            .collect_vec();
        let mut content_metadatas = Vec::new();

        let content_metadata_bytes = txn.multi_get_cf(keys);
        for content_metadata in content_metadata_bytes {
            let content_metadata =
                content_metadata.map_err(|e| StateMachineError::TransactionError(e.to_string()))?;
            match content_metadata {
                Some(content_bytes) => {
                    let content = JsonEncoder::decode::<indexify_internal_api::ContentMetadata>(
                        &content_bytes,
                    )
                    .map_err(StateMachineError::from)?;
                    content_metadatas.push(Some(content));
                }
                None => {
                    content_metadatas.push(None);
                }
            }
        }
        Ok(content_metadatas)
    }

    pub fn get_content_by_id_and_version(
        &self,
        db: &Arc<OptimisticTransactionDB>,
        content_id: &ContentMetadataId,
    ) -> Result<Option<indexify_internal_api::ContentMetadata>, StateMachineError> {
        let txn = db.transaction();
        let content_metadata_bytes = txn
            .get_cf(
                StateMachineColumns::ContentTable.cf(db),
                format!("{}::v{}", content_id.id, content_id.version),
            )
            .map_err(|e| StateMachineError::TransactionError(e.to_string()))?;
        if content_metadata_bytes.is_none() {
            return Ok(None);
        }
        let content_metadata = JsonEncoder::decode::<indexify_internal_api::ContentMetadata>(
            &content_metadata_bytes.unwrap(),
        )?;
        Ok(Some(content_metadata))
    }

    /// This method will fetch content based on the id's provided. It will look
    /// for the latest version for each piece of content It will skip any
    /// that cannot be found and expect the consumer to decide what to do in
    /// that case It will also skip any that have been tombstoned
    pub fn get_content_from_ids(
        &self,
        content_ids: HashSet<String>,
        db: &Arc<OptimisticTransactionDB>,
    ) -> Result<Vec<indexify_internal_api::ContentMetadata>, StateMachineError> {
        let txn = db.transaction();
        let mut contents = Vec::new();

        //  For each content id find the highest version, deserialize it and collect it
        for content_id in &content_ids {
            // Construct prefix for content ID to search for all its versions
            let highest_version = self.get_latest_version_of_content(content_id, db, &txn)?;

            if highest_version.is_none() {
                continue;
            }
            contents.push(highest_version.unwrap());
        }
        Ok(contents)
    }

    /// This method will fetch all pieces of content metadata for the tree
    /// rooted at content_id. It will look for the latest version of each node
    pub fn get_content_tree_metadata(
        &self,
        content_id: &str,
        db: &Arc<OptimisticTransactionDB>,
    ) -> Result<Vec<indexify_internal_api::ContentMetadata>, StateMachineError> {
        let txn = db.transaction();
        let mut collected_content_metadata = Vec::new();

        let mut queue = VecDeque::new();
        queue.push_back(content_id.to_string());

        while let Some(current_root) = queue.pop_front() {
            let highest_version = self.get_latest_version_of_content(&current_root, db, &txn)?;
            if highest_version.is_none() {
                continue;
            }
            let highest_version = highest_version.unwrap();
            let content_bytes = txn
                .get_cf(
                    StateMachineColumns::ContentTable.cf(db),
                    &format!("{}::v{}", current_root, highest_version.id.version),
                )
                .map_err(|e| StateMachineError::TransactionError(e.to_string()))?
                .ok_or_else(|| {
                    StateMachineError::DatabaseError(format!(
                        "Content {} not found while fetching content tree",
                        &current_root
                    ))
                })?;
            let content =
                JsonEncoder::decode::<indexify_internal_api::ContentMetadata>(&content_bytes)?;
            collected_content_metadata.push(content.clone());
            let children = self.content_children_table.get_children(&content.id);
            queue.extend(children.into_iter().map(|id| id.id));
        }
        Ok(collected_content_metadata)
    }

    /// This method will fetch all pieces of content metadata for the tree
    /// rooted at content_id. It will look for a specfic version of the node
    pub fn get_content_tree_metadata_with_version(
        &self,
        content_id: &ContentMetadataId,
        db: &Arc<OptimisticTransactionDB>,
    ) -> Result<Vec<indexify_internal_api::ContentMetadata>, StateMachineError> {
        let txn = db.transaction();
        let mut collected_content_metadata = Vec::new();

        let mut queue = VecDeque::new();
        queue.push_back(content_id.clone());

        while let Some(current_root) = queue.pop_front() {
            let content_bytes = txn
                .get_cf(
                    StateMachineColumns::ContentTable.cf(db),
                    &format!("{}::v{}", current_root.id, current_root.version),
                )
                .map_err(|e| StateMachineError::TransactionError(e.to_string()))?
                .ok_or_else(|| {
                    StateMachineError::DatabaseError(format!(
                        "Content {} not found while fetching content tree",
                        &current_root
                    ))
                })?;
            let content =
                JsonEncoder::decode::<indexify_internal_api::ContentMetadata>(&content_bytes)?;
            collected_content_metadata.push(content.clone());
            let children = self.content_children_table.get_children(&content.id);
            queue.extend(children.into_iter());
        }
        Ok(collected_content_metadata)
    }

    /// This method tries to retrieve all policies based on id's. If it cannot
    /// find any, it skips them. If it encounters an error at any point
    /// during the transaction, it returns out immediately
    pub fn get_extraction_policies_from_ids(
        &self,
        extraction_policy_ids: HashSet<String>,
        db: &Arc<OptimisticTransactionDB>,
    ) -> Result<Option<Vec<ExtractionPolicy>>, StateMachineError> {
        let txn = db.transaction();

        let mut policies = Vec::new();
        for id in extraction_policy_ids.iter() {
            let bytes_opt = txn
                .get_cf(
                    StateMachineColumns::ExtractionPolicies.cf(db),
                    id.as_bytes(),
                )
                .map_err(|e| StateMachineError::TransactionError(e.to_string()))?;

            if let Some(bytes) = bytes_opt {
                let policy = serde_json::from_slice::<ExtractionPolicy>(&bytes).map_err(|e| {
                    StateMachineError::SerializationError(format!(
                        "get_extraction_policies from id: unable to deserialize json, {}",
                        e
                    ))
                })?;
                policies.push(policy);
            }
            // If None, the policy is not found; we simply skip it.
        }

        if policies.is_empty() {
            Ok(None)
        } else {
            Ok(Some(policies))
        }
    }

    pub fn get_extraction_policy_by_names(
        &self,
        namespace: &str,
        graph_name: &str,
        policy_names: &HashSet<ExtractionPolicyName>,
        db: &Arc<OptimisticTransactionDB>,
    ) -> Result<Vec<Option<ExtractionPolicy>>, StateMachineError> {
        let mut policies = Vec::new();
        for policy_name in policy_names {
            let extraction_policy_id =
                ExtractionPolicy::create_id(graph_name, policy_name, namespace);
            let extraction_policy_bytes = db
                .get_cf(
                    StateMachineColumns::ExtractionPolicies.cf(db),
                    extraction_policy_id.as_bytes(),
                )
                .map_err(|e| StateMachineError::TransactionError(e.to_string()))?;
            match extraction_policy_bytes {
                Some(bytes) => {
                    let extraction_policy = JsonEncoder::decode::<ExtractionPolicy>(&bytes)?;
                    policies.push(Some(extraction_policy))
                }
                None => policies.push(None),
            }
        }
        Ok(policies)
    }

    /// This method gets all task assignments stored in the relevant CF
    pub fn get_all_task_assignments(
        &self,
        db: &Arc<OptimisticTransactionDB>,
    ) -> Result<HashMap<TaskId, ExecutorId>, StateMachineError> {
        let mut assignments = HashMap::new();
        let iter = db.iterator_cf(
            StateMachineColumns::TaskAssignments.cf(db),
            rocksdb::IteratorMode::Start,
        );
        for item in iter {
            let (key, value) = item.map_err(|e| {
                StateMachineError::DatabaseError(format!(
                    "unable to get values from task assignment {}",
                    e
                ))
            })?;
            let executor_id = String::from_utf8(key.to_vec()).map_err(|e| {
                StateMachineError::DatabaseError(format!(
                    "unable to get executor id from task assignment {}",
                    e
                ))
            })?;
            let task_ids: HashSet<TaskId> = JsonEncoder::decode(&value).map_err(|e| {
                StateMachineError::DatabaseError(format!(
                    "unable to decoded task hashset from task assignment {}",
                    e
                ))
            })?;
            for task_id in task_ids {
                assignments.insert(task_id, executor_id.clone());
            }
        }
        Ok(assignments)
    }

    /// This method will get the namespace based on the key provided
    pub fn get_namespace(
        &self,
        namespace: &str,
        db: &Arc<OptimisticTransactionDB>,
    ) -> Result<Option<indexify_internal_api::Namespace>> {
        let ns_name = match self.get_from_cf(db, StateMachineColumns::Namespaces, namespace)? {
            Some(name) => name,
            None => return Ok(None),
        };
        let extraction_graphs_ids = self
            .extraction_graphs_by_ns
            .get(&namespace.to_string())
            .into_iter()
            .collect_vec();
        let extraction_graphs = self
            .get_extraction_graphs(&extraction_graphs_ids, db)?
            .into_iter()
            .filter_map(|eg| eg)
            .collect();

        Ok(Some(indexify_internal_api::Namespace {
            name: ns_name,
            extraction_graphs,
        }))
    }

    pub fn get_schemas(
        &self,
        ids: HashSet<String>,
        db: &Arc<OptimisticTransactionDB>,
    ) -> Result<Vec<internal_api::StructuredDataSchema>> {
        let txn = db.transaction();
        let keys = ids
            .iter()
            .map(|id| (StateMachineColumns::StructuredDataSchemas.cf(db), id))
            .collect_vec();
        let schema_bytes = txn.multi_get_cf(keys);
        let mut schemas = vec![];
        for schema in schema_bytes {
            let schema = schema
                .map_err(|e| StateMachineError::DatabaseError(e.to_string()))?
                .ok_or(StateMachineError::DatabaseError("Schema not found".into()))?;
            let schema = JsonEncoder::decode(&schema)?;
            schemas.push(schema);
        }
        Ok(schemas)
    }

    pub fn get_extraction_graphs(
        &self,
        extraction_graph_ids: &Vec<ExtractionGraphId>,
        db: &Arc<OptimisticTransactionDB>,
    ) -> Result<Vec<Option<ExtractionGraph>>, StateMachineError> {
        let cf = StateMachineColumns::ExtractionGraphs.cf(db);
        let keys: Vec<(&rocksdb::ColumnFamily, &[u8])> = extraction_graph_ids
            .iter()
            .map(|egid| (cf, egid.as_bytes()))
            .collect();
        let serialized_graphs = db.multi_get_cf(keys);
        let mut graphs: Vec<Option<ExtractionGraph>> = Vec::new();
        for serialized_graph in serialized_graphs {
            match serialized_graph {
                Ok(graph) => {
                    if graph.is_some() {
                        let deserialized_graph =
                            JsonEncoder::decode::<ExtractionGraph>(&graph.unwrap())?;
                        graphs.push(Some(deserialized_graph));
                    } else {
                        graphs.push(None);
                    }
                }
                Err(e) => {
                    return Err(StateMachineError::TransactionError(e.to_string()));
                }
            }
        }
        Ok(graphs)
    }

    pub fn get_extraction_graphs_by_name(
        &self,
        namespace: &str,
        graph_names: &[String],
        db: &Arc<OptimisticTransactionDB>,
    ) -> Result<Vec<Option<ExtractionGraph>>, StateMachineError> {
        let eg_ids: Vec<String> = graph_names
            .iter()
            .map(|name| ExtractionGraph::create_id(name, namespace))
            .collect();
        let cf = StateMachineColumns::ExtractionGraphs.cf(db);
        let keys: Vec<(&rocksdb::ColumnFamily, &[u8])> =
            eg_ids.iter().map(|egid| (cf, egid.as_bytes())).collect();
        let serialized_graphs = db.multi_get_cf(keys);
        let mut graphs: Vec<Option<ExtractionGraph>> = Vec::new();
        for serialized_graph in serialized_graphs {
            match serialized_graph {
                Ok(graph) => {
                    if graph.is_some() {
                        let deserialized_graph =
                            JsonEncoder::decode::<ExtractionGraph>(&graph.unwrap())?;
                        graphs.push(Some(deserialized_graph));
                    } else {
                        graphs.push(None);
                    }
                }
                Err(e) => {
                    return Err(StateMachineError::TransactionError(e.to_string()));
                }
            }
        }
        Ok(graphs)
    }

    pub fn get_coordinator_addr(
        &self,
        node_id: NodeId,
        db: &Arc<OptimisticTransactionDB>,
    ) -> Result<Option<String>> {
        self.get_from_cf(
            db,
            StateMachineColumns::CoordinatorAddress,
            node_id.to_string(),
        )
    }

    /// Test utility method to get all key-value pairs from a column family
    pub fn get_all_rows_from_cf<V>(
        &self,
        column: StateMachineColumns,
        db: &Arc<OptimisticTransactionDB>,
        txn: &rocksdb::Transaction<OptimisticTransactionDB>,
    ) -> Result<Vec<(String, V)>, StateMachineError>
    where
        V: DeserializeOwned,
    {
        let cf_handle = db
            .cf_handle(column.as_ref())
            .ok_or(StateMachineError::DatabaseError(format!(
                "Failed to get column family {}",
                column
            )))?;
        let iter = txn.iterator_cf(cf_handle, rocksdb::IteratorMode::Start);

        iter.map(|item| {
            item.map_err(|e| StateMachineError::DatabaseError(e.to_string()))
                .and_then(|(key, value)| {
                    let key = String::from_utf8(key.to_vec())
                        .map_err(|e| StateMachineError::DatabaseError(e.to_string()))?;
                    let value = JsonEncoder::decode(&value)
                        .map_err(|e| StateMachineError::DatabaseError(e.to_string()))?;
                    Ok((key, value))
                })
        })
        .collect::<Result<Vec<(String, V)>, _>>()
    }

    //  END READER METHODS FOR ROCKSDB FORWARD INDEXES

    //  START READER METHODS FOR REVERSE INDEXES
    pub fn get_unassigned_tasks(&self) -> HashSet<TaskId> {
        self.unassigned_tasks.inner()
    }

    pub fn get_unprocessed_state_changes(&self) -> HashSet<StateChangeId> {
        self.unprocessed_state_changes.inner()
    }

    pub fn get_content_namespace_table(
        &self,
    ) -> HashMap<NamespaceName, HashSet<ContentMetadataId>> {
        self.content_namespace_table.inner()
    }

    pub fn get_extraction_policies_table(&self) -> HashMap<NamespaceName, HashSet<String>> {
        self.extraction_policies_table.inner()
    }

    pub fn get_extractor_executors_table(&self) -> HashMap<ExtractorName, HashSet<ExecutorId>> {
        self.extractor_executors_table.inner()
    }

    pub fn get_namespace_index_table(&self) -> HashMap<NamespaceName, HashSet<String>> {
        self.namespace_index_table.inner()
    }

    pub fn get_unfinished_tasks_by_extractor(&self) -> HashMap<ExtractorName, HashSet<TaskId>> {
        self.unfinished_tasks_by_extractor.inner()
    }

    pub fn get_executor_running_task_count(&self) -> HashMap<ExecutorId, u64> {
        self.executor_running_task_count.inner()
    }

    pub fn get_schemas_by_namespace(&self) -> HashMap<NamespaceName, HashSet<SchemaId>> {
        self.schemas_by_namespace.inner()
    }

    pub fn get_content_children_table(
        &self,
    ) -> HashMap<ContentMetadataId, HashSet<ContentMetadataId>> {
        self.content_children_table.inner()
    }

    pub fn get_pending_tasks_for_content(
        &self,
    ) -> HashMap<ContentMetadataId, HashMap<ExtractionPolicyId, HashSet<TaskId>>> {
        self.pending_tasks_for_content.inner()
    }

    pub fn are_content_tasks_completed(&self, content_id: &ContentMetadataId) -> bool {
        self.pending_tasks_for_content
            .are_content_tasks_completed(content_id)
    }

    pub fn executor_count(&self) -> usize {
        self.executor_running_task_count.executor_count()
    }

    //  END READER METHODS FOR REVERSE INDEXES

    //  START WRITER METHODS FOR REVERSE INDEXES
    pub fn insert_executor_running_task_count(&self, executor_id: &str, tasks: u64) {
        self.executor_running_task_count
            .insert(&executor_id.to_string(), tasks);
    }

    //  END WRITER METHODS FOR REVERSE INDEXES

    //  START SNAPSHOT METHODS
    pub fn build_snapshot(
        &self,
        db: &Arc<OptimisticTransactionDB>,
    ) -> Result<IndexifyStateSnapshot, StateMachineError> {
        let txn = db.transaction();
        let executors = self.get_all_rows_from_cf::<internal_api::ExecutorMetadata>(
            StateMachineColumns::Executors,
            db,
            &txn,
        )?;
        let tasks =
            self.get_all_rows_from_cf::<internal_api::Task>(StateMachineColumns::Tasks, db, &txn)?;
        let gc_tasks = self.get_all_rows_from_cf::<internal_api::GarbageCollectionTask>(
            StateMachineColumns::GarbageCollectionTasks,
            db,
            &txn,
        )?;
        let task_assignments = self.get_all_rows_from_cf::<HashSet<TaskId>>(
            StateMachineColumns::TaskAssignments,
            db,
            &txn,
        )?;
        let state_changes =
            self.get_all_rows_from_cf::<StateChange>(StateMachineColumns::StateChanges, db, &txn)?;
        let content_table: HashMap<ContentMetadataId, internal_api::ContentMetadata> = self
            .get_all_rows_from_cf::<internal_api::ContentMetadata>(
                StateMachineColumns::ContentTable,
                db,
                &txn,
            )?
            .into_iter()
            .map(|(key, value)| {
                let key_id: ContentMetadataId =
                    key.try_into().map_err(StateMachineError::ExternalError)?;
                Ok((key_id, value))
            })
            .collect::<Result<_, StateMachineError>>()?;
        let extraction_policies = self.get_all_rows_from_cf::<internal_api::ExtractionPolicy>(
            StateMachineColumns::ExtractionPolicies,
            db,
            &txn,
        )?;
        let extractors = self.get_all_rows_from_cf::<ExtractorDescription>(
            StateMachineColumns::Extractors,
            db,
            &txn,
        )?;
        let namespaces: HashSet<String> = self
            .get_all_rows_from_cf::<NamespaceName>(StateMachineColumns::Namespaces, db, &txn)?
            .into_iter()
            .map(|(key, _)| key)
            .collect();
        let index_table = self.get_all_rows_from_cf::<internal_api::Index>(
            StateMachineColumns::IndexTable,
            db,
            &txn,
        )?;
        let structured_data_schemas = self
            .get_all_rows_from_cf::<internal_api::StructuredDataSchema>(
                StateMachineColumns::StructuredDataSchemas,
                db,
                &txn,
            )?;
        let coordinator_address: HashMap<NodeId, String> = self
            .get_all_rows_from_cf::<String>(StateMachineColumns::CoordinatorAddress, db, &txn)?
            .into_iter()
            .map(|(key, value)| {
                let k = key
                    .parse::<u64>()
                    .map_err(|e| StateMachineError::ExternalError(e.into()))?;
                Ok((k, value))
            })
            .collect::<Result<_, StateMachineError>>()?;
        let metrics = self.metrics.lock().unwrap().clone();

        let snapshot = IndexifyStateSnapshot {
            executors: executors.into_iter().collect(),
            tasks: tasks.into_iter().collect(),
            gc_tasks: gc_tasks.into_iter().collect(),
            task_assignments: task_assignments.into_iter().collect(),
            state_changes: state_changes.into_iter().collect(),
            content_table: content_table.into_iter().collect(),
            extraction_policies: extraction_policies.into_iter().collect(),
            extractors: extractors.into_iter().collect(),
            namespaces: namespaces.into_iter().collect(),
            index_table: index_table.into_iter().collect(),
            structured_data_schemas: structured_data_schemas.into_iter().collect(),
            coordinator_address: coordinator_address.into_iter().collect(),
            metrics,
        };
        Ok(snapshot)
    }

    pub fn install_snapshot(
        &self,
        db: &Arc<OptimisticTransactionDB>,
        snapshot: IndexifyStateSnapshot,
    ) -> Result<(), StateMachineError> {
        fn put_cf<T: serde::Serialize + std::fmt::Debug>(
            txn: &rocksdb::Transaction<OptimisticTransactionDB>,
            cf: &rocksdb::ColumnFamily,
            key: &str,
            value: &T,
        ) -> Result<(), StateMachineError> {
            let serialized = JsonEncoder::encode(value)?;
            txn.put_cf(cf, key, serialized)
                .map_err(|e| StateMachineError::TransactionError(e.to_string()))
        }

        let txn = db.transaction();

        //  Build the rocksdb forward indexes
        for (executor_id, executor_metadata) in &snapshot.executors {
            let cf = StateMachineColumns::Executors.cf(db);
            put_cf(&txn, cf, executor_id, &executor_metadata)?;
        }
        for (task_id, task) in &snapshot.tasks {
            let cf = StateMachineColumns::Tasks.cf(db);
            put_cf(&txn, cf, task_id, &task)?;
        }
        for (gc_task_id, gc_task) in &snapshot.gc_tasks {
            let cf = StateMachineColumns::GarbageCollectionTasks.cf(db);
            put_cf(&txn, cf, gc_task_id, &gc_task)?;
        }
        for (executor_id, task_ids) in &snapshot.task_assignments {
            let cf = StateMachineColumns::TaskAssignments.cf(db);
            put_cf(&txn, cf, executor_id, &task_ids)?;
        }
        for (state_change_id, state_change) in &snapshot.state_changes {
            let cf = StateMachineColumns::StateChanges.cf(db);
            put_cf(&txn, cf, state_change_id, &state_change)?;
        }
        for (content_id, content) in &snapshot.content_table {
            let cf = StateMachineColumns::ContentTable.cf(db);
            put_cf(&txn, cf, &content_id.to_string(), &content)?;
        }
        for (extraction_policy_id, extraction_policy_ids) in &snapshot.extraction_policies {
            let cf = StateMachineColumns::ExtractionPolicies.cf(db);
            put_cf(&txn, cf, extraction_policy_id, &extraction_policy_ids)?;
        }
        for (extractor_name, extractor_description) in &snapshot.extractors {
            let cf = StateMachineColumns::Extractors.cf(db);
            put_cf(&txn, cf, extractor_name, &extractor_description)?;
        }
        for namespace in snapshot.namespaces {
            let cf = StateMachineColumns::Namespaces.cf(db);
            put_cf(&txn, cf, &namespace, &namespace)?;
        }
        for (index_name, index) in &snapshot.index_table {
            let cf = StateMachineColumns::IndexTable.cf(db);
            put_cf(&txn, cf, index_name, &index)?;
        }
        for (schema_id, schema) in &snapshot.structured_data_schemas {
            let cf = StateMachineColumns::StructuredDataSchemas.cf(db);
            put_cf(&txn, cf, schema_id, &schema)?;
        }
        for (node_id, addr) in &snapshot.coordinator_address {
            let cf = StateMachineColumns::CoordinatorAddress.cf(db);
            put_cf(&txn, cf, &node_id.to_string(), &addr)?;
        }

        //  Build the in-memory reverse indexes
        let mut unassigned_tasks = self.unassigned_tasks.unassigned_tasks.write().unwrap();
        let mut unprocessed_state_changes_guard = self
            .unprocessed_state_changes
            .unprocessed_state_changes
            .write()
            .unwrap();
        let mut content_namespace_table_guard = self
            .content_namespace_table
            .content_namespace_table
            .write()
            .unwrap();
        let mut extraction_policies_table = self
            .extraction_policies_table
            .extraction_policies_table
            .write()
            .unwrap();
        let mut extractor_executors_table = self
            .extractor_executors_table
            .extractor_executors_table
            .write()
            .unwrap();
        let mut namespace_index_table = self
            .namespace_index_table
            .namespace_index_table
            .write()
            .unwrap();
        let mut unfinished_tasks_by_extractor = self
            .unfinished_tasks_by_extractor
            .unfinished_tasks_by_extractor
            .write()
            .unwrap();
        let mut executor_running_task_count = self
            .executor_running_task_count
            .executor_running_task_count
            .write()
            .unwrap();
        let mut schemas_by_namespace = self
            .schemas_by_namespace
            .schemas_by_namespace
            .write()
            .unwrap();
        let mut content_children_table = self
            .content_children_table
            .content_children_table
            .write()
            .unwrap();
        let mut pending_tasks_for_content = self
            .pending_tasks_for_content
            .pending_tasks_for_content
            .write()
            .unwrap();

        for (task_id, task) in &snapshot.tasks {
            if !task.terminal_state() {
                unassigned_tasks.insert(task_id.clone());
            }
        }
        for task_ids in snapshot.task_assignments.values() {
            for task_id in task_ids {
                unassigned_tasks.remove(task_id);
            }
        }

        for state_change_id in snapshot.state_changes.keys() {
            unprocessed_state_changes_guard.insert(state_change_id.clone());
        }

        for (content_id, content) in &snapshot.content_table {
            content_namespace_table_guard
                .entry(content.namespace.clone())
                .or_default()
                .insert(content_id.clone());
        }

        for (extraction_policy_id, extraction_policy) in &snapshot.extraction_policies {
            extraction_policies_table
                .entry(extraction_policy.namespace.clone())
                .or_default()
                .insert(extraction_policy_id.clone());
        }

        for (executor_id, executor_metadata) in &snapshot.executors {
            for extractor in &executor_metadata.extractors {
                extractor_executors_table
                    .entry(extractor.name.clone())
                    .or_default()
                    .insert(executor_id.clone());
            }
        }

        for (index_id, index) in &snapshot.index_table {
            namespace_index_table
                .entry(index.namespace.clone())
                .or_default()
                .insert(index_id.clone());
        }

        for (task_id, task) in &snapshot.tasks {
            if !task.terminal_state() {
                unfinished_tasks_by_extractor
                    .entry(task.extractor.clone())
                    .or_default()
                    .insert(task_id.clone());
            }
        }

        for (executor_id, task_ids) in &snapshot.task_assignments {
            *executor_running_task_count
                .entry(executor_id.clone())
                .or_insert(0) += task_ids.len() as u64;
        }

        for (schema_id, schema) in &snapshot.structured_data_schemas {
            schemas_by_namespace
                .entry(schema.namespace.clone())
                .or_default()
                .insert(schema_id.clone());
        }

        for (content_id, content) in &snapshot.content_table {
            if let Some(parent_id) = &content.parent_id {
                content_children_table
                    .entry(parent_id.clone())
                    .or_default()
                    .insert(content_id.clone());
            }
        }

        for (task_id, task) in &snapshot.tasks {
            if !task.terminal_state() {
                let content_id = &task.content_metadata.id;
                let extraction_policy_id = &task.extraction_policy_id;

                let policies_map = pending_tasks_for_content
                    .entry(content_id.clone())
                    .or_default();
                let tasks_set = policies_map
                    .entry(extraction_policy_id.clone())
                    .or_default();
                tasks_set.insert(task_id.clone());
            }
        }

        //  set the metrics
        *self.metrics.lock().unwrap() = snapshot.metrics;

        txn.commit()
            .map_err(|e| StateMachineError::TransactionError(e.to_string()))?;

        Ok(())
    }
    //  END SNAPSHOT METHODS
}

#[derive(serde::Serialize, serde::Deserialize, Default, Debug)]
pub struct IndexifyStateSnapshot {
    executors: HashMap<ExecutorId, internal_api::ExecutorMetadata>,
    tasks: HashMap<TaskId, internal_api::Task>,
    gc_tasks: HashMap<internal_api::GarbageCollectionTaskId, internal_api::GarbageCollectionTask>,
    task_assignments: HashMap<ExecutorId, HashSet<TaskId>>,
    state_changes: HashMap<StateChangeId, StateChange>,
    content_table: HashMap<ContentMetadataId, internal_api::ContentMetadata>,
    extraction_policies: HashMap<ExtractionPolicyId, internal_api::ExtractionPolicy>,
    extractors: HashMap<ExtractorName, ExtractorDescription>,
    namespaces: HashSet<NamespaceName>,
    index_table: HashMap<String, internal_api::Index>,
    structured_data_schemas:
        HashMap<internal_api::StructuredDataSchemaId, internal_api::StructuredDataSchema>,
    coordinator_address: HashMap<NodeId, String>,
    metrics: Metrics,
}

#[cfg(test)]
mod tests {
    use super::*;

    #[test]
    fn test_increment_running_task_count() {
        let executor_running_task_count = ExecutorRunningTaskCount::new();
        let executor_id = "executor_id".to_string();
        executor_running_task_count.insert(&executor_id, 0);
        executor_running_task_count.increment_running_task_count(&executor_id);
        assert_eq!(executor_running_task_count.get(&executor_id).unwrap(), 1);
        executor_running_task_count.increment_running_task_count(&executor_id);
        assert_eq!(executor_running_task_count.get(&executor_id).unwrap(), 2);
    }

    #[test]
    fn test_decrement_running_task_count() {
        let executor_running_task_count = ExecutorRunningTaskCount::new();
        let executor_id = "executor_id".to_string();
        executor_running_task_count.insert(&executor_id, 2);
        executor_running_task_count.decrement_running_task_count(&executor_id);
        assert_eq!(executor_running_task_count.get(&executor_id).unwrap(), 1);
        executor_running_task_count.decrement_running_task_count(&executor_id);
        assert_eq!(executor_running_task_count.get(&executor_id).unwrap(), 0);
    }
}<|MERGE_RESOLUTION|>--- conflicted
+++ resolved
@@ -8,13 +8,8 @@
 use anyhow::{anyhow, Result};
 use indexify_internal_api as internal_api;
 use internal_api::{
-    ContentMetadataId,
-    ExtractionGraph,
-    ExtractionPolicy,
-    ExtractionPolicyName,
-    ExtractorDescription,
-    StateChange,
-    TaskOutcome,
+    ContentMetadataId, ExtractionGraph, ExtractionPolicy, ExtractionPolicyName,
+    ExtractorDescription, StateChange, TaskOutcome,
 };
 use itertools::Itertools;
 use opentelemetry::metrics::AsyncInstrument;
@@ -25,22 +20,8 @@
 use super::{
     requests::{RequestPayload, StateChangeProcessed, StateMachineUpdateRequest},
     serializer::JsonEncode,
-<<<<<<< HEAD
-    ExecutorId, ExtractionPolicyId, ExtractorName, JsonEncoder, NamespaceName, SchemaId,
-    StateChangeId, StateMachineColumns, StateMachineError, TaskId,
-=======
-    ExecutorId,
-    ExtractionGraphId,
-    ExtractionPolicyId,
-    ExtractorName,
-    JsonEncoder,
-    NamespaceName,
-    SchemaId,
-    StateChangeId,
-    StateMachineColumns,
-    StateMachineError,
-    TaskId,
->>>>>>> b71f1fb6
+    ExecutorId, ExtractionGraphId, ExtractionPolicyId, ExtractorName, JsonEncoder, NamespaceName,
+    SchemaId, StateChangeId, StateMachineColumns, StateMachineError, TaskId,
 };
 use crate::state::NodeId;
 
@@ -1518,7 +1499,8 @@
             } => {
                 self.update_extraction_graph_reverse_idx(&extraction_graph, structured_data_schema);
                 for index in indexes {
-                    self.namespace_index_table.insert(&index.namespace, &index.id);
+                    self.namespace_index_table
+                        .insert(&index.namespace, &index.id);
                 }
                 Ok(())
             }
