--- conflicted
+++ resolved
@@ -1395,13 +1395,7 @@
         for state_change in state_changes_processed {
             if unprocessed_changes.contains(&state_change.id) {
                 if let Some(refcnt_object_id) = &state_change.refcnt_object_id {
-<<<<<<< HEAD
-                    if let Some(change) = self.dec_root_ref_count(refcnt_object_id, db, &txn)? {
-                        request.new_state_changes.push(change);
-                    }
-=======
                     self.dec_root_ref_count(&refcnt_object_id);
->>>>>>> c55b2f4a
                 }
             }
         }
@@ -2174,39 +2168,7 @@
             });
     }
 
-<<<<<<< HEAD
-    fn root_tasks_completed(
-        &self,
-        root_id: &str,
-        db: &Arc<OptimisticTransactionDB>,
-        txn: &rocksdb::Transaction<OptimisticTransactionDB>,
-    ) -> Result<Option<StateChange>, StateMachineError> {
-        if let Some(root_content) = self.get_latest_version_of_content(root_id, db, txn)? {
-            if root_content.id.version > 1 {
-                let state_change = StateChange::new(
-                    root_content.id.id.clone(),
-                    internal_api::ChangeType::TaskCompleted {
-                        root_content_id: root_content.id,
-                    },
-                    crate::utils::timestamp_secs(),
-                );
-                let mut change_vec = vec![state_change];
-                self.set_new_state_changes(db, txn, &mut change_vec)?;
-                return Ok(change_vec.first().cloned());
-            }
-        }
-        Ok(None)
-    }
-
-    fn dec_root_ref_count(
-        &self,
-        content_id: &str,
-        db: &Arc<OptimisticTransactionDB>,
-        txn: &rocksdb::Transaction<OptimisticTransactionDB>,
-    ) -> Result<Option<StateChange>, StateMachineError> {
-=======
     fn dec_root_ref_count(&self, content_id: &str) {
->>>>>>> c55b2f4a
         let mut root_task_counts = self.root_task_counts.write().unwrap();
         match root_task_counts.entry(content_id.to_string()) {
             Entry::Occupied(mut entry) => {
