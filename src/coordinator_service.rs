use std::{
    collections::{hash_map::DefaultHasher, HashMap},
    hash::{Hash, Hasher},
    net::SocketAddr,
    pin::Pin,
    sync::{
        atomic::{AtomicBool, Ordering},
        Arc,
    },
    task::{Context, Poll},
};

use anyhow::{anyhow, Result};
use axum::{extract::State, routing::get};
use futures::StreamExt;
use hyper::StatusCode;
use indexify_internal_api as internal_api;
use indexify_proto::indexify_coordinator::{
    self,
    coordinator_service_server::CoordinatorService,
    CoordinatorCommand,
    CreateContentRequest,
    CreateContentResponse,
    CreateGcTasksRequest,
    CreateGcTasksResponse,
    CreateIndexRequest,
    CreateIndexResponse,
    ExtractionPolicyRequest,
    ExtractionPolicyResponse,
    GcTask,
    GcTaskAcknowledgement,
    GetAllSchemaRequest,
    GetAllSchemaResponse,
    GetAllTaskAssignmentRequest,
    GetContentMetadataRequest,
    GetContentTreeMetadataRequest,
    GetExtractorCoordinatesRequest,
    GetIndexRequest,
    GetIndexResponse,
    GetIngestionInfoRequest,
    GetIngestionInfoResponse,
    GetRaftMetricsSnapshotRequest,
    GetSchemaRequest,
    GetSchemaResponse,
    GetTaskRequest,
    GetTaskResponse,
    HeartbeatRequest,
    HeartbeatResponse,
    ListContentRequest,
    ListContentResponse,
    ListExtractionPoliciesRequest,
    ListExtractionPoliciesResponse,
    ListExtractorsRequest,
    ListExtractorsResponse,
    ListIndexesRequest,
    ListIndexesResponse,
    ListStateChangesRequest,
    ListTasksRequest,
    ListTasksResponse,
    RaftMetricsSnapshotResponse,
    RegisterExecutorRequest,
    RegisterExecutorResponse,
    RegisterIngestionServerRequest,
    RegisterIngestionServerResponse,
    RemoveIngestionServerRequest,
    RemoveIngestionServerResponse,
    TaskAssignments,
    TombstoneContentRequest,
    TombstoneContentResponse,
    Uint64List,
    UpdateTaskRequest,
    UpdateTaskResponse,
};
use internal_api::StateChange;
<<<<<<< HEAD
use opentelemetry::{global, propagation::Extractor};
=======
use opentelemetry::{
    global,
    metrics::{Histogram, UpDownCounter},
    propagation::Extractor,
    KeyValue,
};
>>>>>>> 864f2d95
use prometheus::Encoder;
use tokio::{
    select,
    signal,
    sync::{
        mpsc,
        watch::{self, Receiver, Sender},
    },
    task::JoinHandle,
};
use tokio_stream::{wrappers::ReceiverStream, Stream};
use tonic::{body::BoxBody, Request, Response, Status, Streaming};
use tower::{Layer, Service, ServiceBuilder};
use tracing::{error, info, Instrument};

use crate::{
    api::IndexifyAPIError,
    coordinator::Coordinator,
    coordinator_client::CoordinatorClient,
    garbage_collector::GarbageCollector,
    server_config::ServerConfig,
    state,
    tonic_streamer::DropReceiver,
    utils::timestamp_secs,
};

type HBResponseStream = Pin<Box<dyn Stream<Item = Result<HeartbeatResponse, Status>> + Send>>;
type GCTasksResponseStream =
    Pin<Box<dyn tokio_stream::Stream<Item = Result<CoordinatorCommand, Status>> + Send + Sync>>;

pub struct CoordinatorServiceServer {
    coordinator: Arc<Coordinator>,
    shutdown_rx: Receiver<()>,
}

struct MetadataMap<'a>(&'a reqwest::header::HeaderMap);

impl<'a> Extractor for MetadataMap<'a> {
    fn get(&self, key: &str) -> Option<&str> {
        self.0.get(key).and_then(|metadata| metadata.to_str().ok())
    }

    fn keys(&self) -> Vec<&str> {
        self.0.keys().map(|key| key.as_str()).collect::<Vec<_>>()
    }
}

#[tonic::async_trait]
impl CoordinatorService for CoordinatorServiceServer {
    type GCTasksStreamStream = GCTasksResponseStream;
    type HeartbeatStream = HBResponseStream;

    async fn create_content(
        &self,
        request: tonic::Request<CreateContentRequest>,
    ) -> Result<tonic::Response<CreateContentResponse>, tonic::Status> {
        let content_meta = request
            .into_inner()
            .content
            .ok_or(tonic::Status::aborted("content is missing"))?;
        let id = content_meta.id.clone();
        let content_list = vec![content_meta];
        let _ = self
            .coordinator
            .create_content_metadata(content_list)
            .await
            .map_err(|e| tonic::Status::aborted(e.to_string()))?;
        Ok(tonic::Response::new(CreateContentResponse { id }))
    }

    async fn tombstone_content(
        &self,
        request: tonic::Request<TombstoneContentRequest>,
    ) -> Result<tonic::Response<TombstoneContentResponse>, tonic::Status> {
        let req = request.into_inner();
        let namespace = req.namespace;
        let content_ids = req.content_ids;
        self.coordinator
            .tombstone_content_metadatas(&namespace, &content_ids)
            .await
            .map_err(|e| tonic::Status::aborted(e.to_string()))?;
        Ok(tonic::Response::new(TombstoneContentResponse {}))
    }

    async fn list_content(
        &self,
        request: tonic::Request<ListContentRequest>,
    ) -> Result<tonic::Response<ListContentResponse>, tonic::Status> {
        let req = request.into_inner();
        let content_list = self
            .coordinator
            .list_content(&req.namespace, &req.source, &req.parent_id, &req.labels_eq)
            .await
            .map_err(|e| tonic::Status::aborted(e.to_string()))?;
        Ok(tonic::Response::new(ListContentResponse {
            content_list: content_list
                .into_iter()
                .map(|c| c.into())
                .collect::<Vec<indexify_coordinator::ContentMetadata>>(),
        }))
    }

    async fn create_extraction_policy(
        &self,
        request: tonic::Request<ExtractionPolicyRequest>,
    ) -> Result<tonic::Response<ExtractionPolicyResponse>, tonic::Status> {
        let request = request.into_inner();
        let mut s = DefaultHasher::new();
        request.namespace.hash(&mut s);
        request.name.hash(&mut s);
        let id = s.finish().to_string();
        let input_params = serde_json::from_str(&request.input_params)
            .map_err(|e| tonic::Status::aborted(format!("unable to parse input_params: {}", e)))?;

        let extractor = self
            .coordinator
            .get_extractor(&request.extractor)
            .await
            .map_err(|e| tonic::Status::aborted(e.to_string()))?;
        let mut index_name_table_mapping = HashMap::new();
        let mut output_index_name_mapping = HashMap::new();

        //  TODO: Just create an output to table mapping here directly instead of 2
        // separate mappings
        for output_name in extractor.outputs.keys() {
            let index_name = format!("{}.{}", request.name, output_name);
            let index_table_name =
                format!("{}.{}.{}", request.namespace, request.name, output_name);
            index_name_table_mapping.insert(index_name.clone(), index_table_name.clone());
            output_index_name_mapping.insert(output_name.clone(), index_name.clone());
        }

        let extraction_policy = internal_api::ExtractionPolicy {
            id,
            extractor: request.extractor,
            name: request.name,
            namespace: request.namespace,
            filters: request.filters,
            input_params,
            output_index_name_mapping: output_index_name_mapping.clone(),
            index_name_table_mapping: index_name_table_mapping.clone(),
            content_source: request.content_source,
        };
        let _ = self
            .coordinator
            .create_policy(extraction_policy.clone(), extractor.clone())
            .await
            .map_err(|e| tonic::Status::aborted(e.to_string()))?;
        Ok(tonic::Response::new(ExtractionPolicyResponse {
            created_at: timestamp_secs() as i64,
            extractor: Some(extractor.into()),
            extraction_policy: Some(extraction_policy.into()),
            index_name_table_mapping,
            output_index_name_mapping,
        }))
    }

    async fn list_extraction_policies(
        &self,
        request: tonic::Request<ListExtractionPoliciesRequest>,
    ) -> Result<tonic::Response<ListExtractionPoliciesResponse>, tonic::Status> {
        let request = request.into_inner();
        let extraction_policies = self
            .coordinator
            .list_policies(&request.namespace)
            .await
            .map_err(|e| tonic::Status::aborted(e.to_string()))?;
        let policies = extraction_policies
            .into_iter()
            .map(|b| b.into())
            .collect::<Vec<indexify_coordinator::ExtractionPolicy>>();

        Ok(tonic::Response::new(ListExtractionPoliciesResponse {
            policies,
        }))
    }

    async fn create_ns(
        &self,
        request: tonic::Request<indexify_coordinator::CreateNamespaceRequest>,
    ) -> Result<tonic::Response<indexify_coordinator::CreateNamespaceResponse>, tonic::Status> {
        let request = request.into_inner();
        self.coordinator
            .create_namespace(&request.name)
            .await
            .map_err(|e| tonic::Status::aborted(e.to_string()))?;
        Ok(tonic::Response::new(
            indexify_coordinator::CreateNamespaceResponse {
                name: request.name,
                created_at: 0,
            },
        ))
    }

    async fn list_ns(
        &self,
        _request: tonic::Request<indexify_coordinator::ListNamespaceRequest>,
    ) -> Result<tonic::Response<indexify_coordinator::ListNamespaceResponse>, tonic::Status> {
        let namespaces = self
            .coordinator
            .list_namespaces()
            .await
            .map_err(|e| tonic::Status::aborted(e.to_string()))?;
        let namespaces = namespaces
            .into_iter()
            .map(|r| r.into())
            .collect::<Vec<indexify_coordinator::Namespace>>();
        Ok(tonic::Response::new(
            indexify_coordinator::ListNamespaceResponse { namespaces },
        ))
    }

    async fn get_ns(
        &self,
        request: tonic::Request<indexify_coordinator::GetNamespaceRequest>,
    ) -> Result<tonic::Response<indexify_coordinator::GetNamespaceResponse>, tonic::Status> {
        let namespace = request.into_inner().name;
        let namespace = self
            .coordinator
            .get_namespace(&namespace)
            .await
            .map_err(|e| tonic::Status::aborted(e.to_string()))?;

        Ok(tonic::Response::new(
            indexify_coordinator::GetNamespaceResponse {
                namespace: namespace.map(|n| n.into()),
            },
        ))
    }

    async fn list_extractors(
        &self,
        _request: tonic::Request<ListExtractorsRequest>,
    ) -> Result<tonic::Response<ListExtractorsResponse>, tonic::Status> {
        let extractors = self
            .coordinator
            .list_extractors()
            .await
            .map_err(|e| tonic::Status::aborted(e.to_string()))?;
        let extractors = extractors
            .into_iter()
            .map(|e| e.into())
            .collect::<Vec<indexify_coordinator::Extractor>>();
        Ok(tonic::Response::new(ListExtractorsResponse { extractors }))
    }

    // TODO: edwin
    async fn register_executor(
        &self,
        request: tonic::Request<RegisterExecutorRequest>,
    ) -> Result<tonic::Response<RegisterExecutorResponse>, tonic::Status> {
        let request = request.into_inner();

        let extractors = request
            .extractors
            .into_iter()
            .map(|e| e.into())
            .collect::<Vec<internal_api::ExtractorDescription>>();

        let _resp = self
            .coordinator
            .register_executor(&request.addr, &request.executor_id, extractors.into())
            .await
            .map_err(|e| tonic::Status::aborted(e.to_string()))?;

        Ok(tonic::Response::new(RegisterExecutorResponse {
            executor_id: request.executor_id,
        }))
    }

    async fn register_ingestion_server(
        &self,
        request: tonic::Request<RegisterIngestionServerRequest>,
    ) -> Result<tonic::Response<RegisterIngestionServerResponse>, tonic::Status> {
        let request = request.into_inner();
        self.coordinator
            .register_ingestion_server(&request.ingestion_server_id)
            .await
            .map_err(|e| tonic::Status::aborted(e.to_string()))?;

        Ok(tonic::Response::new(RegisterIngestionServerResponse {}))
    }

    async fn remove_ingestion_server(
        &self,
        request: tonic::Request<RemoveIngestionServerRequest>,
    ) -> Result<tonic::Response<RemoveIngestionServerResponse>, tonic::Status> {
        let request = request.into_inner();
        self.coordinator
            .remove_ingestion_server(&request.ingestion_server_id)
            .await
            .map_err(|e| tonic::Status::aborted(e.to_string()))?;

        Ok(tonic::Response::new(RemoveIngestionServerResponse {}))
    }

    async fn create_gc_tasks(
        &self,
        request: tonic::Request<CreateGcTasksRequest>,
    ) -> Result<tonic::Response<CreateGcTasksResponse>, tonic::Status> {
        let request = request.into_inner();
        let state_change = request.state_change.ok_or_else(|| {
            tonic::Status::aborted("missing state change in create gc tasks request")
        })?;
        let state_change: indexify_internal_api::StateChange =
            state_change.try_into().map_err(|e| {
                tonic::Status::aborted(format!(
                    "unable to convert state change to internal api: {}",
                    e
                ))
            })?;
        self.coordinator
            .create_gc_tasks(&state_change)
            .await
            .map_err(|e| tonic::Status::aborted(e.to_string()))?;
        Ok(tonic::Response::new(CreateGcTasksResponse {}))
    }

    async fn gc_tasks_stream(
        &self,
        request: tonic::Request<Streaming<GcTaskAcknowledgement>>,
    ) -> Result<tonic::Response<Self::GCTasksStreamStream>, Status> {
        let mut gc_task_allocation_event_rx = self.coordinator.subscribe_to_gc_events().await;
        let (tx, rx) = mpsc::channel(100);

        let mut inbound = request.into_inner();
        let coordinator_clone = self.coordinator.clone();
        let mut shutdown_rx = self.shutdown_rx.clone();

        let mut ingestion_server_id: Option<String> = None;

        tokio::spawn(async move {
            loop {
                tokio::select! {
                    _ = shutdown_rx.changed() => {
                        info!("Shutdown signal received, terminating gc_tasks_stream.");
                        break;
                    }
                    task_ack = inbound.next() => {
                        match task_ack {
                            Some(Ok(task_ack)) => {
                                //  check for heartbeat
                                if task_ack.task_id.is_empty() {
                                    ingestion_server_id.replace(task_ack.ingestion_server_id);
                                    if let Err(e) = coordinator_clone.register_ingestion_server(ingestion_server_id.as_ref().unwrap()).await {
                                        tracing::error!("Error registering ingestion server: {}", e);
                                    }
                                    continue;
                                }

                                tracing::info!(
                                    "Received gc task acknowledgement {:?}, marking the gc task as complete",
                                    task_ack
                                );
                                if let Err(e) = coordinator_clone
                                .update_gc_task(&task_ack.task_id, task_ack.completed.into())
                                .await
                                {
                                    tracing::error!(
                                        "Error updating GC task with id {}: {}",
                                        task_ack.task_id,
                                        e
                                    );
                                }
                            }
                            Some(Err(e)) => {
                                tracing::error!("Stream error, likely disconnection: {}", e);
                                break;
                            }
                            None => {
                                tracing::info!("GC tasks stream ended, client disconnected.");
                                break;
                            }
                        }
                    }
                    task_allocation_event = gc_task_allocation_event_rx.recv() => {
                        match task_allocation_event {
                            Ok(task_allocation) => {
                                let task = task_allocation;
                                if let Some(ref server_id) = ingestion_server_id {
                                    if task.assigned_to.is_some() && &task.assigned_to.clone().unwrap() == server_id {
                                        let serialized_task: GcTask = task.into();
                                        let command = CoordinatorCommand {
                                            gc_task: Some(serialized_task)
                                        };
                                        tx.send(command).await.unwrap();
                                    }
                                }
                            }
                            Err(tokio::sync::broadcast::error::RecvError::Lagged(n)) => {
                                tracing::error!("Skipped {} messages due to lagging", n);
                                //  TODO: How should skipped gc tasks be handled?
                            }
                            Err(e) => {
                                tracing::error!("Error receiving gc task allocation event: {}", e);
                            }
                        }
                    }
                }
            }

            //  Notify the garbage collector that the ingestion server has disconnected
            if let Some(server_id) = ingestion_server_id {
                if let Err(e) = coordinator_clone.remove_ingestion_server(&server_id).await {
                    tracing::error!("Error removing ingestion server: {}", e);
                }
            }
        });

        let response_stream = ReceiverStream::new(rx).map(Ok);
        Ok(tonic::Response::new(
            Box::pin(response_stream) as Self::GCTasksStreamStream
        ))
    }

    async fn heartbeat(
        &self,
        request: tonic::Request<Streaming<HeartbeatRequest>>,
    ) -> Result<tonic::Response<Self::HeartbeatStream>, tonic::Status> {
        let mut in_stream = request.into_inner();
        let (tx, rx) = mpsc::channel(4);
        let rx = DropReceiver { inner: rx };
        let coordinator = self.coordinator.clone();
        let mut shutdown_rx = self.shutdown_rx.clone();
        tokio::spawn(async move {
            let mut executor_id: Option<String> = None;
            loop {
                select! {
                    _ = shutdown_rx.changed() => {
                        info!("shutting down server, stopping heartbeats from executor: {:?}", executor_id);
                        break;
                    }
                    frame = in_stream.next() => {
                        // Ensure the frame has something
                        if frame.as_ref().is_none() {
                            break;
                        }
                        if let Err(err) = frame.as_ref().unwrap() {
                            info!("error receiving heartbeat request: {:?}", err);
                            break;
                        }
                        // We could have used Option<> here but it would be inconvenient to dereference
                        // it every time we need to use it below
                        if executor_id.is_none() {
                            if let Some(Ok(hb_request)) = frame {
                                executor_id.replace(hb_request.executor_id.clone());
                            }
                        }
                        if let Some(executor_id) = executor_id.clone() {
                            let tasks = coordinator.heartbeat(&executor_id).await;
                            match tasks {
                                Err(err) => {
                                    if let Err(err) = tx.send(Err(tonic::Status::internal(err.to_string()))).await {
                                        error!("error sending error message in heartbeat response: {}",err);
                                        break;
                                    }
                                }
                                Ok(tasks) => {
                                    let tasks = tasks.into_iter().map(|t| t.into()).collect::<Vec<indexify_coordinator::Task>>();
                                    let resp = HeartbeatResponse {
                                        executor_id: executor_id.clone(),
                                        tasks,
                                    };
                                    if let Err(err) = tx.send(Ok(resp)).await {
                                        error!("error sending heartbeat response: {:?}", err);
                                        break;
                                    }
                                }
                            }
                        }

                    }
                }
            }
            info!("heartbeats stopped, removing executor: {:?}", executor_id);
            if let Some(executor_id) = executor_id {
                if let Err(err) = coordinator.remove_executor(&executor_id).await {
                    error!("error removing executor: {}", err);
                }
            }
        });
        Ok(tonic::Response::new(Box::pin(rx) as HBResponseStream))
    }

    async fn update_task(
        &self,
        request: tonic::Request<UpdateTaskRequest>,
    ) -> Result<tonic::Response<UpdateTaskResponse>, tonic::Status> {
        let request = request.into_inner();
        let outcome: internal_api::TaskOutcome = request.outcome().into();
        let _ = self
            .coordinator
            .update_task(
                &request.task_id,
                &request.executor_id,
                outcome,
                request.content_list,
            )
            .await
            .map_err(|e| tonic::Status::aborted(e.to_string()))?;
        Ok(tonic::Response::new(UpdateTaskResponse {}))
    }

    async fn list_indexes(
        &self,
        request: Request<ListIndexesRequest>,
    ) -> Result<Response<ListIndexesResponse>, Status> {
        let request = request.into_inner();
        let indexes = self
            .coordinator
            .list_indexes(&request.namespace)
            .await
            .map_err(|e| tonic::Status::aborted(e.to_string()))?;
        let indexes = indexes
            .into_iter()
            .map(|i| i.into())
            .collect::<Vec<indexify_coordinator::Index>>();
        Ok(tonic::Response::new(ListIndexesResponse { indexes }))
    }

    async fn get_index(
        &self,
        request: Request<GetIndexRequest>,
    ) -> Result<Response<GetIndexResponse>, Status> {
        let request = request.into_inner();
        let index = self
            .coordinator
            .get_index(&request.namespace, &request.name)
            .await
            .map_err(|e| tonic::Status::aborted(e.to_string()))?;
        Ok(tonic::Response::new(GetIndexResponse {
            index: Some(index.into()),
        }))
    }

    async fn create_index(
        &self,
        request: Request<CreateIndexRequest>,
    ) -> Result<Response<CreateIndexResponse>, Status> {
        let request = request.into_inner();
        let index: internal_api::Index = request.index.unwrap().into();
        let namespace = index.namespace.clone();
        self.coordinator
            .create_index(&namespace, index)
            .await
            .map_err(|e| tonic::Status::aborted(e.to_string()))?;
        Ok(tonic::Response::new(CreateIndexResponse {}))
    }

    async fn get_extractor_coordinates(
        &self,
        req: Request<GetExtractorCoordinatesRequest>,
    ) -> Result<Response<indexify_coordinator::GetExtractorCoordinatesResponse>, Status> {
        let req = req.into_inner();
        let extractor_coordinates = self
            .coordinator
            .get_extractor_coordinates(&req.extractor)
            .await
            .map_err(|e| tonic::Status::aborted(e.to_string()))?;
        Ok(Response::new(
            indexify_coordinator::GetExtractorCoordinatesResponse {
                addrs: extractor_coordinates,
            },
        ))
    }

    async fn get_content_metadata(
        &self,
        req: Request<GetContentMetadataRequest>,
    ) -> Result<Response<indexify_coordinator::GetContentMetadataResponse>, Status> {
        let req = req.into_inner();
        let content_metadata_list = self
            .coordinator
            .get_content_metadata(req.content_list)
            .await
            .map_err(|e| tonic::Status::aborted(e.to_string()))?;
        let content_metadata = content_metadata_list
            .iter()
            .map(|c| (c.id.id.clone(), c.clone().into()))
            .collect::<HashMap<String, indexify_coordinator::ContentMetadata>>();
        Ok(Response::new(
            indexify_coordinator::GetContentMetadataResponse {
                content_list: content_metadata,
            },
        ))
    }

    async fn get_task(
        &self,
        req: Request<GetTaskRequest>,
    ) -> Result<Response<GetTaskResponse>, Status> {
        let req = req.into_inner();
        let task = self
            .coordinator
            .get_task(&req.task_id)
            .await
            .map_err(|e| tonic::Status::aborted(e.to_string()))?;
        Ok(Response::new(GetTaskResponse {
            task: Some(task.into()),
        }))
    }

    async fn get_ingestion_info(
        &self,
        req: Request<GetIngestionInfoRequest>,
    ) -> Result<Response<GetIngestionInfoResponse>, Status> {
        let req = req.into_inner();
        let (task, root_content) = self
            .coordinator
            .get_task_and_root_content(&req.task_id)
            .await
            .map_err(|e| tonic::Status::aborted(e.to_string()))?;

        let root_content: Option<indexify_coordinator::ContentMetadata> =
            root_content.map(|c| c.into());

        Ok(Response::new(GetIngestionInfoResponse {
            task: Some(task.into()),
            root_content,
        }))
    }

    async fn get_content_tree_metadata(
        &self,
        req: Request<GetContentTreeMetadataRequest>,
    ) -> Result<Response<indexify_coordinator::GetContentTreeMetadataResponse>, Status> {
        let req = req.into_inner();
        let content_tree_metadata = self
            .coordinator
            .get_content_tree_metadata(&req.content_id)
            .await
            .map_err(|e| tonic::Status::aborted(e.to_string()))?;
        let parsed_content_tree: Vec<indexify_coordinator::ContentMetadata> = content_tree_metadata
            .iter()
            .map(|c| c.clone().into())
            .collect();
        Ok(Response::new(
            indexify_coordinator::GetContentTreeMetadataResponse {
                content_list: parsed_content_tree,
            },
        ))
    }

    async fn list_state_changes(
        &self,
        _req: Request<ListStateChangesRequest>,
    ) -> Result<Response<indexify_coordinator::ListStateChangesResponse>, Status> {
        let state_changes = self
            .coordinator
            .list_state_changes()
            .await
            .map_err(|e| tonic::Status::aborted(e.to_string()))?
            .into_iter()
            .map(|c| c.into())
            .collect();
        Ok(Response::new(
            indexify_coordinator::ListStateChangesResponse {
                changes: state_changes,
            },
        ))
    }

    async fn list_tasks(
        &self,
        req: Request<ListTasksRequest>,
    ) -> Result<Response<ListTasksResponse>, Status> {
        let req = req.into_inner();
        let extraction_policy = if req.extraction_policy.is_empty() {
            None
        } else {
            Some(req.extraction_policy)
        };
        let tasks = self
            .coordinator
            .list_tasks(&req.namespace, extraction_policy)
            .await
            .map_err(|e| tonic::Status::aborted(e.to_string()))?;
        let tasks = tasks.into_iter().map(|t| t.into()).collect();
        Ok(Response::new(indexify_coordinator::ListTasksResponse {
            tasks,
        }))
    }

    async fn get_schema(
        &self,
        req: Request<GetSchemaRequest>,
    ) -> Result<Response<GetSchemaResponse>, Status> {
        let req = req.into_inner();
        let schema = self
            .coordinator
            .get_schema(&req.namespace, &req.content_source)
            .await
            .map_err(|e| tonic::Status::aborted(e.to_string()))?;
        Ok(Response::new(GetSchemaResponse {
            schema: Some(indexify_coordinator::StructuredDataSchema {
                columns: serde_json::to_string(&schema.columns).unwrap(),
                content_source: schema.content_source,
            }),
        }))
    }

    async fn list_schemas(
        &self,
        req: Request<GetAllSchemaRequest>,
    ) -> Result<Response<GetAllSchemaResponse>, Status> {
        let req = req.into_inner();
        let schemas = self
            .coordinator
            .list_schemas(&req.namespace)
            .await
            .map_err(|e| tonic::Status::aborted(e.to_string()))?;

        Ok(Response::new(GetAllSchemaResponse {
            schemas: schemas
                .into_iter()
                .map(|s| indexify_coordinator::StructuredDataSchema {
                    columns: serde_json::to_string(&s.columns).unwrap(),
                    content_source: s.content_source,
                })
                .collect(),
        }))
    }

    async fn get_raft_metrics_snapshot(
        &self,
        _req: Request<GetRaftMetricsSnapshotRequest>,
    ) -> Result<Response<RaftMetricsSnapshotResponse>, Status> {
        let metrics = self.coordinator.get_raft_metrics();
        let metrics_snapshot = metrics.raft_metrics;
        let openraft_metrics = metrics.openraft_metrics;

        // Conversion from MetricsSnapshot to RaftMetricsSnapshotResponse
        let response = RaftMetricsSnapshotResponse {
            fail_connect_to_peer: metrics_snapshot.fail_connect_to_peer,
            sent_bytes: metrics_snapshot.sent_bytes,
            recv_bytes: metrics_snapshot.recv_bytes,
            sent_failures: metrics_snapshot.sent_failures,
            snapshot_send_success: metrics_snapshot.snapshot_send_success,
            snapshot_send_failure: metrics_snapshot.snapshot_send_failure,
            snapshot_recv_success: metrics_snapshot.snapshot_recv_success,
            snapshot_recv_failure: metrics_snapshot.snapshot_recv_failure,
            snapshot_send_inflights: metrics_snapshot.snapshot_send_inflights,
            snapshot_recv_inflights: metrics_snapshot.snapshot_recv_inflights,
            snapshot_sent_seconds: metrics_snapshot
                .snapshot_sent_seconds
                .into_iter()
                .map(|(k, v)| {
                    (
                        k,
                        Uint64List {
                            values: v.into_iter().map(|d| d.as_millis() as u64).collect(),
                        },
                    )
                })
                .collect(),
            snapshot_recv_seconds: metrics_snapshot
                .snapshot_recv_seconds
                .into_iter()
                .map(|(k, v)| {
                    (
                        k,
                        Uint64List {
                            values: v.into_iter().map(|d| d.as_millis() as u64).collect(),
                        },
                    )
                })
                .collect(),
            snapshot_size: metrics_snapshot.snapshot_size,
            last_snapshot_creation_time_millis: metrics_snapshot
                .last_snapshot_creation_time
                .as_millis() as u64,
            running_state_ok: openraft_metrics.running_state.is_ok(),
            id: openraft_metrics.id,
            current_term: openraft_metrics.current_term,
            vote: openraft_metrics.vote.leader_id.node_id,
            last_log_index: openraft_metrics.last_log_index.unwrap_or(0),
            current_leader: openraft_metrics.current_leader.unwrap_or(0),
        };

        Ok(Response::new(response))
    }

    async fn get_all_task_assignments(
        &self,
        _req: Request<GetAllTaskAssignmentRequest>,
    ) -> Result<Response<TaskAssignments>, Status> {
        let assignments = self
            .coordinator
            .all_task_assignments()
            .await
            .map_err(|e| tonic::Status::aborted(e.to_string()))?;
        Ok(Response::new(TaskAssignments { assignments }))
    }
}

pub struct CoordinatorServer {
    addr: SocketAddr,
    coordinator: Arc<Coordinator>,
    shared_state: Arc<state::App>,
    config: Arc<ServerConfig>,
    server_handle: axum_server::Handle,
}

async fn metrics_handler(
    State(app): State<Arc<state::App>>,
) -> Result<axum::response::Response<axum::body::Body>, IndexifyAPIError> {
    let metric_families = app.registry.gather();
    let mut buffer = vec![];
    let encoder = prometheus::TextEncoder::new();
    encoder.encode(&metric_families, &mut buffer).map_err(|_| {
        IndexifyAPIError::new(
            StatusCode::INTERNAL_SERVER_ERROR,
            "failed to encode metrics",
        )
    })?;

    Ok(axum::response::Response::new(axum::body::Body::from(
        buffer,
    )))
}

<<<<<<< HEAD
#[derive(Debug, Clone, Default)]
struct TraceLayer;
=======
use std::borrow::Cow;

#[derive(Debug, Clone, Default)]
struct TraceLayer {
    name: &'static str,
}
>>>>>>> 864f2d95

impl<S> Layer<S> for TraceLayer {
    type Service = TraceWrapper<S>;

    fn layer(&self, service: S) -> Self::Service {
<<<<<<< HEAD
        TraceWrapper { inner: service }
    }
}

#[derive(Debug, Clone)]
struct TraceWrapper<S> {
    inner: S,
=======
        TraceWrapper::new(self.name, service)
    }
}

#[derive(Clone)]
struct Metrics {
    pub req_active: UpDownCounter<i64>,

    pub req_duration: Histogram<f64>,
}

impl Metrics {
    pub fn new(name: impl Into<Cow<'static, str>>) -> Self {
        let meter = opentelemetry::global::meter(name);

        let req_active = meter
            .i64_up_down_counter("grpc.server.req_active")
            .with_description("Number of active requests")
            .init();
        let req_duration = meter
            .f64_histogram("grpc.server.req_duration")
            .with_description("Request duration in seconds")
            .init();
        Self {
            req_active,
            req_duration,
        }
    }
}

#[derive(Clone)]
struct TraceWrapper<S> {
    inner: S,

    metrics: Metrics,
}

impl<S> TraceWrapper<S> {
    pub fn new(name: impl Into<Cow<'static, str>>, inner: S) -> Self {
        Self {
            inner,
            metrics: Metrics::new(name),
        }
    }
>>>>>>> 864f2d95
}

type BoxFuture<'a, T> = Pin<Box<dyn std::future::Future<Output = T> + Send + 'a>>;

use tracing_opentelemetry::OpenTelemetrySpanExt;

impl<S, ReqBody> Service<tonic::codegen::http::request::Request<ReqBody>> for TraceWrapper<S>
where
    S: Service<
            tonic::codegen::http::request::Request<ReqBody>,
            Response = tonic::codegen::http::response::Response<BoxBody>,
        > + Clone
        + Send
        + 'static,
    S::Future: Send + 'static,
    ReqBody: Send + 'static,
{
    type Error = S::Error;
    type Future = BoxFuture<'static, Result<Self::Response, Self::Error>>;
    type Response = S::Response;

    fn poll_ready(&mut self, cx: &mut Context<'_>) -> Poll<Result<(), Self::Error>> {
        self.inner.poll_ready(cx)
    }

    fn call(&mut self, req: tonic::codegen::http::request::Request<ReqBody>) -> Self::Future {
        let mut inner = self.inner.clone();
<<<<<<< HEAD
=======
        let metrics = self.metrics.clone();
>>>>>>> 864f2d95

        let remote_ctx =
            global::get_text_map_propagator(|prop| prop.extract(&MetadataMap(req.headers())));

<<<<<<< HEAD
        let uri = req.uri();
        let span = tracing::span!(tracing::Level::TRACE, "grpc", uri=%uri);
        span.set_parent(remote_ctx);

        let future = async move {
            let response = inner.call(req).await?;

            Ok(response)
=======
        let uri_path = req.uri().path().to_string();
        let span = tracing::span!(tracing::Level::TRACE, "grpc", uri=%uri_path);
        span.set_parent(remote_ctx);

        let future = async move {
            let start = std::time::Instant::now();

            let mut labels = [
                KeyValue::new("grpc.method", uri_path),
                KeyValue::new("grpc.status", 0i64),
            ];

            metrics.req_active.add(1, &[]);

            let out = inner.call(req).await;

            metrics.req_active.add(-1, &[]);

            labels[1].value = if let Ok(response) = &out {
                (response.status().as_u16() as i64).into()
            } else {
                1i64.into()
            };

            metrics
                .req_duration
                .record(start.elapsed().as_secs_f64(), &labels);

            out
>>>>>>> 864f2d95
        }
        .instrument(span);

        Box::pin(future)
    }
}

fn start_server(app: &CoordinatorServer) -> Result<JoinHandle<Result<()>>> {
    let server = axum::Router::new()
        .route("/metrics", get(metrics_handler))
        .with_state(app.shared_state.clone());
    let addr: SocketAddr = format!(
        "{}:{}",
        app.config.listen_if, app.config.coordinator_http_port
    )
    .parse()?;
    let handle = app.server_handle.clone();

    Ok(tokio::spawn(async move {
        axum_server::bind(addr)
            .handle(handle)
            .serve(server.into_make_service())
            .await?;
        Ok(())
    }))
}

impl CoordinatorServer {
    pub async fn new(
        config: Arc<ServerConfig>,
        registry: Arc<prometheus::Registry>,
    ) -> Result<Self, anyhow::Error> {
        let addr: SocketAddr = config.coordinator_lis_addr_sock()?;
        let garbage_collector = GarbageCollector::new();
        let shared_state = state::App::new(
            config.clone(),
            None,
            Arc::clone(&garbage_collector),
            &config.coordinator_addr,
            registry,
        )
        .await?;
        let coordinator_client = CoordinatorClient::new(Arc::clone(&config));

        let coordinator = Coordinator::new(
            shared_state.clone(),
            coordinator_client,
            Arc::clone(&garbage_collector),
        );
        info!("coordinator listening on: {}", addr.to_string());
        Ok(Self {
            addr,
            coordinator,
            shared_state,
            config,
            server_handle: axum_server::Handle::new(),
        })
    }

    pub async fn run(&self) -> Result<(), anyhow::Error> {
        let (shutdown_tx, shutdown_rx) = watch::channel(());
        let svc = CoordinatorServiceServer {
            coordinator: self.coordinator.clone(),
            shutdown_rx: shutdown_rx.clone(),
        };
        let srvr =
            indexify_coordinator::coordinator_service_server::CoordinatorServiceServer::new(svc);
        let shared_state = self.shared_state.clone();
        shared_state
            .initialize_raft()
            .await
            .map_err(|e| anyhow!("unable to initialize shared state: {}", e.to_string()))?;
        let leader_change_watcher = self.coordinator.get_leader_change_watcher();
        let coordinator_clone = self.coordinator.clone();
        let state_watcher_rx = self.coordinator.get_state_watcher();
        if let Err(e) = start_server(self) {
            error!("unable to start metrics server: {}", e);
        }
        tokio::spawn(async move {
            let _ = run_scheduler(
                shutdown_rx,
                leader_change_watcher,
                state_watcher_rx,
                coordinator_clone,
            )
            .await;
        });

        let layer = ServiceBuilder::new()
<<<<<<< HEAD
            .layer(TraceLayer::default())
=======
            .layer(TraceLayer {
                name: "indexify-coordinator-grpc",
            })
>>>>>>> 864f2d95
            .into_inner();

        if let Some(tls_config) = self.config.coordinator_tls.as_ref() {
            if tls_config.api {
                tracing::info!("starting coordinator grpc server with TLS enabled");
                let cert = tokio::fs::read(tls_config.cert_file.clone()).await?;
                let key = tokio::fs::read(tls_config.key_file.clone()).await?;
                let identity = tonic::transport::Identity::from_pem(cert, key);

                let mut tonic_tls_config =
                    tonic::transport::ServerTlsConfig::new().identity(identity);
                if let Some(ca_file) = &tls_config.ca_file {
                    let client_ca_cert = tokio::fs::read(ca_file).await?;
                    let client_ca_cert = tonic::transport::Certificate::from_pem(client_ca_cert);
                    tonic_tls_config = tonic_tls_config.client_ca_root(client_ca_cert);
                }

                tonic::transport::Server::builder()
                    .tls_config(tonic_tls_config)?
                    .layer(layer)
                    .add_service(srvr)
                    .serve_with_shutdown(self.addr, async move {
                        let _ = shutdown_signal(shutdown_tx).await;
                        let res = shared_state.stop().await;
                        if let Err(err) = res {
                            error!("error stopping server: {:?}", err);
                        }
                        self.server_handle.shutdown();
                    })
                    .await
                    .map_err(|e| {
                        anyhow!(
                            "unable to start grpc server: {} addr: {}",
                            e.to_string(),
                            self.addr
                        )
                    })?;
                return Ok(());
            }
        }

        tracing::info!("starting coordinator grpc server with TLS disabled");
        tonic::transport::Server::builder()
            .layer(layer)
            .add_service(srvr)
            .serve_with_shutdown(self.addr, async move {
                let _ = shutdown_signal(shutdown_tx).await;
                let res = shared_state.stop().await;
                if let Err(err) = res {
                    error!("error stopping server: {:?}", err);
                }
                self.server_handle.shutdown();
            })
            .await
            .map_err(|e| {
                anyhow!(
                    "unable to start grpc server: {} addr: {}",
                    e.to_string(),
                    self.addr
                )
            })?;
        Ok(())
    }

    // Used only for tests
    pub fn get_coordinator(&self) -> Arc<Coordinator> {
        self.coordinator.clone()
    }
}

async fn run_scheduler(
    mut shutdown_rx: Receiver<()>,
    mut leader_changed: Receiver<bool>,
    mut state_watcher_rx: Receiver<StateChange>,
    coordinator: Arc<Coordinator>,
) -> Result<()> {
    let is_leader = AtomicBool::new(false);

    loop {
        tokio::select! {
            _ = state_watcher_rx.changed() => {
                if is_leader.load(Ordering::Relaxed) {
                   let _state_change = state_watcher_rx.borrow_and_update().clone();
                   if let Err(err) = coordinator.run_scheduler().await {
                          error!("error processing and distributing work: {:?}", err);
                   }
                }
            },
            _ = shutdown_rx.changed() => {
                info!("scheduler shutting down");
                break;
            }
            _ = leader_changed.changed() => {
                let leader_state = *leader_changed.borrow_and_update();
                info!("leader changed detected: {:?}", leader_state);
                is_leader.store(leader_state, std::sync::atomic::Ordering::Relaxed);
            }
        }
    }
    Ok(())
}

#[tracing::instrument]
async fn shutdown_signal(shutdown_tx: Sender<()>) {
    let ctrl_c = async {
        signal::ctrl_c()
            .await
            .expect("failed to install Ctrl+C handler");
    };

    #[cfg(unix)]
    let terminate = async {
        signal::unix::signal(signal::unix::SignalKind::terminate())
            .expect("failed to install signal handler")
            .recv()
            .await;
    };

    #[cfg(not(unix))]
    let terminate = std::future::pending::<()>();

    tokio::select! {
        _ = ctrl_c => {
        },
        _ = terminate => {
        },
    }
    shutdown_tx.send(()).unwrap();
    info!("signal received, shutting down server gracefully");
}<|MERGE_RESOLUTION|>--- conflicted
+++ resolved
@@ -72,16 +72,12 @@
     UpdateTaskResponse,
 };
 use internal_api::StateChange;
-<<<<<<< HEAD
-use opentelemetry::{global, propagation::Extractor};
-=======
 use opentelemetry::{
     global,
     metrics::{Histogram, UpDownCounter},
     propagation::Extractor,
     KeyValue,
 };
->>>>>>> 864f2d95
 use prometheus::Encoder;
 use tokio::{
     select,
@@ -903,31 +899,17 @@
     )))
 }
 
-<<<<<<< HEAD
-#[derive(Debug, Clone, Default)]
-struct TraceLayer;
-=======
 use std::borrow::Cow;
 
 #[derive(Debug, Clone, Default)]
 struct TraceLayer {
     name: &'static str,
 }
->>>>>>> 864f2d95
 
 impl<S> Layer<S> for TraceLayer {
     type Service = TraceWrapper<S>;
 
     fn layer(&self, service: S) -> Self::Service {
-<<<<<<< HEAD
-        TraceWrapper { inner: service }
-    }
-}
-
-#[derive(Debug, Clone)]
-struct TraceWrapper<S> {
-    inner: S,
-=======
         TraceWrapper::new(self.name, service)
     }
 }
@@ -972,7 +954,6 @@
             metrics: Metrics::new(name),
         }
     }
->>>>>>> 864f2d95
 }
 
 type BoxFuture<'a, T> = Pin<Box<dyn std::future::Future<Output = T> + Send + 'a>>;
@@ -1000,24 +981,11 @@
 
     fn call(&mut self, req: tonic::codegen::http::request::Request<ReqBody>) -> Self::Future {
         let mut inner = self.inner.clone();
-<<<<<<< HEAD
-=======
         let metrics = self.metrics.clone();
->>>>>>> 864f2d95
 
         let remote_ctx =
             global::get_text_map_propagator(|prop| prop.extract(&MetadataMap(req.headers())));
 
-<<<<<<< HEAD
-        let uri = req.uri();
-        let span = tracing::span!(tracing::Level::TRACE, "grpc", uri=%uri);
-        span.set_parent(remote_ctx);
-
-        let future = async move {
-            let response = inner.call(req).await?;
-
-            Ok(response)
-=======
         let uri_path = req.uri().path().to_string();
         let span = tracing::span!(tracing::Level::TRACE, "grpc", uri=%uri_path);
         span.set_parent(remote_ctx);
@@ -1047,7 +1015,6 @@
                 .record(start.elapsed().as_secs_f64(), &labels);
 
             out
->>>>>>> 864f2d95
         }
         .instrument(span);
 
@@ -1137,13 +1104,9 @@
         });
 
         let layer = ServiceBuilder::new()
-<<<<<<< HEAD
-            .layer(TraceLayer::default())
-=======
             .layer(TraceLayer {
                 name: "indexify-coordinator-grpc",
             })
->>>>>>> 864f2d95
             .into_inner();
 
         if let Some(tls_config) = self.config.coordinator_tls.as_ref() {
