--- conflicted
+++ resolved
@@ -14,13 +14,9 @@
     },
     ServerConfig,
 };
-<<<<<<< HEAD
 use axum_otel_metrics::HttpMetricsLayerBuilder;
 use axum_tracing_opentelemetry::middleware::OtelAxumLayer;
-use axum_tracing_opentelemetry::middleware::OtelInResponseLayer;
 use indexmap::{IndexMap, IndexSet};
-=======
->>>>>>> 59d6be1a
 use std::{
     collections::HashMap,
     net::SocketAddr,
@@ -352,18 +348,13 @@
                 "/create_work",
                 post(create_work).with_state(self.coordinator.clone()),
             )
-<<<<<<< HEAD
-            // include trace context as header into the response
-            .layer(OtelInResponseLayer::default())
+            .route(
+                "/embed_query",
+                post(embed_query).with_state(self.coordinator.clone()),
+            )
             //start OpenTelemetry trace on incoming request
             .layer(OtelAxumLayer::default())
             .layer(metrics);
-=======
-            .route(
-                "/embed_query",
-                post(embed_query).with_state(self.coordinator.clone()),
-            );
->>>>>>> 59d6be1a
         axum::Server::bind(&self.addr)
             .serve(app.into_make_service())
             .with_graceful_shutdown(shutdown_signal())
