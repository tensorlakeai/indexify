--- conflicted
+++ resolved
@@ -1,8 +1,4 @@
 import asyncio
-<<<<<<< HEAD
-=======
-import concurrent
->>>>>>> c1d80141
 import traceback
 from concurrent.futures.process import BrokenProcessPool
 from typing import Dict, List, Union, Optional
@@ -77,12 +73,8 @@
         fn_name: str,
         input: IndexifyData,
         code_path: str,
-<<<<<<< HEAD
+        init_value: Optional[IndexifyData] = None,
     ) -> FunctionWorkerOutput:
-=======
-        init_value: Optional[IndexifyData] = None,
-    ) -> List[IndexifyData]:
->>>>>>> c1d80141
         try:
             result, exception, stdout, stderr = await asyncio.get_running_loop().run_in_executor(
                 self._executor,
