import json
import os
from typing import Any, Dict, List, Optional

import cloudpickle
import httpx
import msgpack
from httpx_sse import connect_sse
from pydantic import BaseModel, Json
from rich import print

from indexify.common_util import get_httpx_client, get_sync_or_async_client
from indexify.error import ApiException, GraphStillProcessing
from indexify.functions_sdk.data_objects import IndexifyData
from indexify.functions_sdk.graph import ComputeGraphMetadata, Graph
from indexify.functions_sdk.indexify_functions import IndexifyFunction
from indexify.settings import DEFAULT_SERVICE_URL


class InvocationEventPayload(BaseModel):
    invocation_id: str
    fn_name: str
    task_id: str
    executor_id: Optional[str] = None
    outcome: Optional[str] = None


class InvocationEvent(BaseModel):
    event_name: str
    payload: InvocationEventPayload


class GraphOutputMetadata(BaseModel):
    id: str
    compute_fn: str


class GraphOutputs(BaseModel):
    status: str
    outputs: List[GraphOutputMetadata]
    cursor: Optional[str] = None


class IndexifyClient:
    def __init__(
        self,
        service_url: str = DEFAULT_SERVICE_URL,
        config_path: Optional[str] = None,
        namespace: str = "default",
        api_key: Optional[str] = None,
        **kwargs,
    ):
        if os.environ.get("INDEXIFY_URL"):
            print("Using INDEXIFY_URL environment variable to connect to Indexify")
            service_url = os.environ["INDEXIFY_URL"]

        self.service_url = service_url
        self._config_path = config_path
        self._client = get_httpx_client(config_path)

        self.namespace: str = namespace
        self.compute_graphs: List[Graph] = []
        self.labels: dict = {}
        self._service_url = service_url
        self._timeout = kwargs.get("timeout")
        self._graphs: Dict[str, Graph] = {}
        self._fns: Dict[str, IndexifyFunction] = {}
        self._api_key = api_key
        if not self._api_key:
            print(
                "API key not provided. Trying to fetch from environment TENSORLAKE_API_KEY variable"
            )
            self._api_key = os.getenv("TENSORLAKE_API_KEY")

    def _request(self, method: str, **kwargs) -> httpx.Response:
        try:
            response = self._client.request(method, timeout=self._timeout, **kwargs)
            status_code = str(response.status_code)
            if status_code.startswith("4"):
                raise ApiException(
                    "status code: " + status_code + " message: " + response.text
                )
            if status_code.startswith("5"):
                raise ApiException(response.text)
        except httpx.ConnectError:
            message = (
                f"Make sure the server is running and accessible at {self._service_url}"
            )
            ex = ApiException(message=message)
            raise ex
        return response

    @classmethod
    def with_mtls(
        cls,
        cert_path: str,
        key_path: str,
        ca_bundle_path: Optional[str] = None,
        service_url: str = DEFAULT_SERVICE_URL,
        *args,
        **kwargs,
    ) -> "IndexifyClient":
        """
        Create a client with mutual TLS authentication. Also enables HTTP/2,
        which is required for mTLS.
        NOTE: mTLS must be enabled on the Indexify service for this to work.

        :param cert_path: Path to the client certificate. Resolution handled by httpx.
        :param key_path: Path to the client key. Resolution handled by httpx.
        :param args: Arguments to pass to the httpx.Client constructor
        :param kwargs: Keyword arguments to pass to the httpx.Client constructor
        :return: A client with mTLS authentication

        Example usage:
        ```
        from indexify import IndexifyClient

        client = IndexifyClient.with_mtls(
            cert_path="/path/to/cert.pem",
            key_path="/path/to/key.pem",
        )
        assert client.heartbeat() == True
        ```
        """
        if not (cert_path and key_path):
            raise ValueError("Both cert and key must be provided for mTLS")

        client = get_sync_or_async_client(
            cert_path=cert_path,
            key_path=key_path,
            ca_bundle_path=ca_bundle_path
        )
<<<<<<< HEAD

        indexify_client = IndexifyClient(service_url, *args, **kwargs)
        indexify_client._client = client
        return indexify_client
=======
        return client
>>>>>>> f04a8838

    def _add_api_key(self, kwargs):
        if self._api_key:
            kwargs["headers"] = {"Authorization": f"Bearer {self._api_key}"}

    def _get(self, endpoint: str, **kwargs) -> httpx.Response:
        self._add_api_key(kwargs)
        return self._request("GET", url=f"{self._service_url}/{endpoint}", **kwargs)

    def _post(self, endpoint: str, **kwargs) -> httpx.Response:
        self._add_api_key(kwargs)
        return self._request("POST", url=f"{self._service_url}/{endpoint}", **kwargs)

    def _put(self, endpoint: str, **kwargs) -> httpx.Response:
        self._add_api_key(kwargs)
        return self._request("PUT", url=f"{self._service_url}/{endpoint}", **kwargs)

    def _delete(self, endpoint: str, **kwargs) -> httpx.Response:
        self._add_api_key(kwargs)
        return self._request("DELETE", url=f"{self._service_url}/{endpoint}", **kwargs)

    def _close(self):
        self._client.close()

    def __enter__(self):
        return self

    def __exit__(self, exc_type, exc_value, traceback):
        self.close()

    def register_compute_graph(self, graph: Graph, additional_modules):
        graph_metadata = graph.definition()
        serialized_code = cloudpickle.dumps(graph.serialize(additional_modules))
        response = self._post(
            f"namespaces/{self.namespace}/compute_graphs",
            files={"code": serialized_code},
            data={"compute_graph": graph_metadata.model_dump_json(exclude_none=True)},
        )
        response.raise_for_status()
        self._graphs[graph.name] = graph
        for fn_name, fn in graph.nodes.items():
            self._fns[f"{graph.name}/{fn_name}"] = fn

    def graphs(self) -> List[str]:
        response = self._get(f"graphs")
        return response.json()["graphs"]

    def graph(self, name: str) -> ComputeGraphMetadata:
        response = self._get(f"namespaces/{self.namespace}/compute_graphs/{name}")
        return ComputeGraphMetadata(**response.json())

    def load_fn(self, name: str, fn_name: str) -> IndexifyFunction:
        response = self._get(
            f"internal/namespaces/{self.namespace}/compute_graphs/{name}/code"
        )
        pickled_functions_by_name = cloudpickle.loads(response.content)
        return cloudpickle.loads(pickled_functions_by_name[fn_name])

    def namespaces(self) -> List[str]:
        response = self._get(f"namespaces")
        namespaces_dict = response.json()["namespaces"]
        namespaces = []
        for item in namespaces_dict:
            namespaces.append(item["name"])
        return namespaces

    def set_state_key(
        self, compute_graph: str, invocation_id: str, key: str, value: Json
    ) -> None:
        response = self._post(
            f"internal/namespaces/{self.namespace}/compute_graphs/{compute_graph}/invocations/{invocation_id}/ctx",
            json={"key": key, "value": value},
        )
        response.raise_for_status()

    def get_state_key(self, compute_graph: str, invocation_id: str, key: str) -> Json:
        response = self._get(
            f"internal/namespaces/{self.namespace}/compute_graphs/{compute_graph}/invocations/{invocation_id}/ctx",
            json={"key": key},
        )
        response.raise_for_status()
        return response.json().get("value")

    @classmethod
    def new_namespace(
        cls, namespace: str, server_addr: Optional[str] = "http://localhost:8900"
    ):
        # Create a new client instance with the specified server address
        client = cls(service_url=server_addr)

        try:
            # Create the new namespace using the client
            client.create_namespace(namespace)
        except ApiException as e:
            print(f"Failed to create namespace '{namespace}': {e}")
            raise

        # Set the namespace for the newly created client
        client.namespace = namespace

        # Return the client instance with the new namespace
        return client

    def create_namespace(self, namespace: str):
        self._post("namespaces", json={"name": namespace})

    def logs(
        self, invocation_id: str, cg_name: str, fn_name: str, task_id: str, file: str
    ) -> Optional[str]:
        try:
            response = self._get(
                f"namespaces/{self.namespace}/compute_graphs/{cg_name}/invocations/{invocation_id}/fn/{fn_name}/tasks/{task_id}/logs/{file}"
            )
            response.raise_for_status()
            return response.content.decode("utf-8")
        except ApiException as e:
            print(f"failed to fetch logs: {e}")
            return None

    def rerun_graph(self, graph: str):
        self._post(f"namespaces/{self.namespace}/compute_graphs/{graph}/rerun")

    def invoke_graph_with_object(
        self, graph: str, block_until_done: bool = False, **kwargs
    ) -> str:
        ser_input = cloudpickle.dumps(kwargs)
        params = {"block_until_finish": block_until_done}
        kwargs = {
            "headers": {"Content-Type": "application/cbor"},
            "data": ser_input,
            "params": params,
        }
        self._add_api_key(kwargs)
        with get_httpx_client(self._config_path) as client:
            with connect_sse(
                client,
                "POST",
                f"{self.service_url}/namespaces/{self.namespace}/compute_graphs/{graph}/invoke_object",
                **kwargs,
            ) as event_source:
                if not event_source.response.is_success:
                    resp = event_source.response.read().decode("utf-8")
                    raise Exception(f"failed to invoke graph: {resp}")
                for sse in event_source.iter_sse():
                    obj = json.loads(sse.data)
                    for k, v in obj.items():
                        if k == "id":
                            return v
                        if k == "InvocationFinished":
                            return v["id"]
                        if k == "DiagnosticMessage":
                            message = v.get("message", None)
                            print(
                                f"[bold red]scheduler diagnostic: [/bold red]{message}"
                            )
                            continue
                        event_payload = InvocationEventPayload.model_validate(v)
                        event = InvocationEvent(event_name=k, payload=event_payload)
                        if (
                            event.event_name == "TaskCompleted"
                            and event.payload.outcome == "Failure"
                        ):
                            stdout = self.logs(
                                event.payload.invocation_id,
                                graph,
                                event.payload.fn_name,
                                event.payload.task_id,
                                "stdout",
                            )
                            stderr = self.logs(
                                event.payload.invocation_id,
                                graph,
                                event.payload.fn_name,
                                event.payload.task_id,
                                "stderr",
                            )
                            if stdout:
                                print(f"[bold red]stdout[/bold red]: \n {stdout}")
                            if stderr:
                                print(f"[bold red]stderr[/bold red]: \n {stderr}")
                        print(
                            f"[bold green]{event.event_name}[/bold green]: {event.payload}"
                        )
        raise Exception("invocation ID not returned")

    def _download_output(
        self,
        namespace: str,
        graph: str,
        invocation_id: str,
        fn_name: str,
        output_id: str,
    ) -> IndexifyData:
        response = self._get(
            f"namespaces/{namespace}/compute_graphs/{graph}/invocations/{invocation_id}/fn/{fn_name}/output/{output_id}",
        )
        response.raise_for_status()
        data_dict = msgpack.unpackb(response.content)
        return IndexifyData.model_validate(data_dict)

    def graph_outputs(
        self,
        graph: str,
        invocation_id: str,
        fn_name: Optional[str],
    ) -> List[Any]:
        """
        Returns the extracted objects by a graph for an ingested object. If the extractor name is provided, only the objects extracted by that extractor are returned.
        If the extractor name is not provided, all the extracted objects are returned for the input object.
        graph: str: The name of the graph
        invocation_id: str: The ID of the ingested object
        extractor_name: Optional[str]: The name of the extractor whose output is to be returned if provided
        block_until_done: bool = True: If True, the method will block until the extraction is done. If False, the method will return immediately.
        return: Union[Dict[str, List[Any]], List[Any]]: The extracted objects. If the extractor name is provided, the output is a list of extracted objects by the extractor. If the extractor name is not provided, the output is a dictionary with the extractor name as the key and the extracted objects as the value. If no objects are found, an empty list is returned.
        """
        fn_key = f"{graph}/{fn_name}"
        if fn_key not in self._fns:
            self._fns[fn_key] = self.load_fn(graph, fn_name)
        response = self._get(
            f"namespaces/{self.namespace}/compute_graphs/{graph}/invocations/{invocation_id}/outputs",
        )
        response.raise_for_status()
        graph_outputs = GraphOutputs(**response.json())
        if graph_outputs.status == "pending":
            raise GraphStillProcessing()
        outputs = []
        for output in graph_outputs.outputs:
            if output.compute_fn == fn_name:
                indexify_data = self._download_output(
                    self.namespace, graph, invocation_id, fn_name, output.id
                )
                output = self._fns[fn_key].deserialize_output(indexify_data)
                outputs.append(output)
        return outputs

    def invoke_graph_with_file(
        self, graph: str, path: str, metadata: Optional[Dict[str, Json]] = None
    ) -> str:
        """
        Invokes a graph with an input file. The file's mimetype is appropriately detected.
        graph: str: The name of the graph to invoke
        path: str: The path to the file to be ingested
        return: str: The ID of the ingested object
        """
        pass<|MERGE_RESOLUTION|>--- conflicted
+++ resolved
@@ -130,14 +130,10 @@
             key_path=key_path,
             ca_bundle_path=ca_bundle_path
         )
-<<<<<<< HEAD
-
+        
         indexify_client = IndexifyClient(service_url, *args, **kwargs)
         indexify_client._client = client
         return indexify_client
-=======
-        return client
->>>>>>> f04a8838
 
     def _add_api_key(self, kwargs):
         if self._api_key:
