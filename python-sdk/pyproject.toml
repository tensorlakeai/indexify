--- conflicted
+++ resolved
@@ -15,11 +15,7 @@
 python = "^3.9"
 httpx = { version = "0.27.2", extras = ["http2"] }
 pyyaml = "^6"
-<<<<<<< HEAD
-pydantic = "^2.10.2"
-=======
 pydantic = "2.10.4"
->>>>>>> d878f782
 cloudpickle = "^3.1.0"
 rich = "^13.9.2"
 nanoid = "^2.0.0"
