[tool.poetry]
name = "indexify"
<<<<<<< HEAD
version = "0.2.34"
=======
version = "0.2.38"
>>>>>>> 0dd560c4
description = "Python Client for Indexify"
authors = ["Tensorlake Inc. <support@tensorlake.ai>"]
license = "Apache 2.0"
readme = "README.md"
homepage = "https://github.com/tensorlakeai/indexify"
repository = "https://github.com/tensorlakeai/indexify"

[tool.poetry.scripts]
indexify-cli = "indexify.cli:app"

[tool.poetry.dependencies]
python = "^3.9"
httpx = { version = "0.27.2", extras = ["http2"] }
pyyaml = "^6"
pydantic = "2.10.2"
cloudpickle = "^3.1.0"
rich = "^13.9.2"
nanoid = "^2.0.0"
docker = "^7.1.0"
typer = "^0.13.0"
httpx-sse = "^0.4.0"
structlog = "^24.4.0"

[tool.poetry.dev-dependencies]
black = "^24.10.0"
pylint = "^2.4.0"
parameterized = "^0.9.0"

[build-system]
requires = ["poetry>=1.2"]
build-backend = "poetry.core.masonry.api"<|MERGE_RESOLUTION|>--- conflicted
+++ resolved
@@ -1,10 +1,6 @@
 [tool.poetry]
 name = "indexify"
-<<<<<<< HEAD
-version = "0.2.34"
-=======
-version = "0.2.38"
->>>>>>> 0dd560c4
+version = "0.2.39"
 description = "Python Client for Indexify"
 authors = ["Tensorlake Inc. <support@tensorlake.ai>"]
 license = "Apache 2.0"
