--- conflicted
+++ resolved
@@ -14,10 +14,6 @@
     get_ctx,
     indexify_function,
     indexify_router,
-<<<<<<< HEAD
-    IndexifyFunction, RemotePipeline,
-=======
->>>>>>> 0cf05725
 )
 from indexify.functions_sdk.data_objects import File
 
@@ -65,7 +61,10 @@
     return val + 1
 
 
-class SimpleFunctionCtxC(IndexifyFunction):
+class SimpleFunctionCtxC(
+
+
+):
     name = "SimpleFunctionCtxC"
 
     def __init__(self):
