--- conflicted
+++ resolved
@@ -41,9 +41,6 @@
           docker push tensorlake/pdf-blueprint-download
           docker push tensorlake/blueprints-chromadb
           docker push tensorlake/blueprint-pdf-structured-extraction
-<<<<<<< HEAD
           docker push tensorlake/pdf-structured-extraction-inkwell-example
-=======
           docker push tensorlake/openai-image
-          docker push tensorlake/base-image
->>>>>>> 47959a09
+          docker push tensorlake/base-image