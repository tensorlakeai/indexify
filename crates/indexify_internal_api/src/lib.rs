--- conflicted
+++ resolved
@@ -1174,23 +1174,12 @@
     }
 }
 
-<<<<<<< HEAD
-pub type StructuredDataSchemaId = String;
-
-#[derive(Debug, Serialize, Deserialize, Clone, PartialEq)]
-pub struct StructuredDataSchema {
-    pub columns: BTreeMap<String, SchemaColumn>,
-    pub content_source: String,
-    pub namespace: String,
-    pub id: StructuredDataSchemaId,
-=======
 #[derive(Debug, Serialize, Deserialize, Clone, PartialEq, Default)]
 pub struct StructuredDataSchema {
     pub id: String,
     pub extraction_graph_name: String,
     pub namespace: String,
     pub columns: BTreeMap<String, SchemaColumn>,
->>>>>>> b71f1fb6
 }
 
 impl StructuredDataSchema {
