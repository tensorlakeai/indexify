import aiohttp
import requests

from .data_containers import TextChunk
from .settings import DEFAULT_INDEXIFY_URL
from .utils import _get_payload, wait_until


def create_repository(name: str, extractors: list = [], metadata: dict = {},
                      base_url: str = DEFAULT_INDEXIFY_URL) -> None:
    req = {"name": name, "extractors": extractors, "metadata": metadata}
    response = requests.post(f"{base_url}/repository/create", json=req)
    response.raise_for_status()
    return response.json()


def list_repositories(base_url: str = DEFAULT_INDEXIFY_URL) -> list[dict]:
    response = requests.get(f"{base_url}/repository/list")
    response.raise_for_status()
    return response.json()['repositories']


class ARepository:

    def __init__(self, base_url: str, name: str):
        self._base_url = base_url
        self._name = name
        self._url = f"{self._base_url}/repository"
<<<<<<< HEAD
        # TODO: self._url = f"{self._base_url}/repository/{self._name}"
=======
        # self._url = f"{self._base_url}/repository/{self._name}"
>>>>>>> 0ae5bd3c

    async def run_extractors(self) -> dict:
        req = {"repository": self._name}
        async with aiohttp.ClientSession() as session:
            async with session.post(f"{self._url}/run_extractors", json=req) as resp:
                return await _get_payload(resp)

    async def add(self, *chunks: TextChunk) -> None:
        parsed_chunks = []
        for chunk in chunks:
            parsed_chunks.append(chunk.to_dict())
        req = {"documents": parsed_chunks, "repository": self._name}
        async with aiohttp.ClientSession() as session:
            async with session.post(f"{self._url}/add_texts", json=req) as resp:
                return await _get_payload(resp)

    async def add_documents(self, *documents: dict) -> None:
        req = {"documents": documents, "repository": self._name}
        async with aiohttp.ClientSession() as session:
            async with session.post(f"{self._url}/add_texts", json=req) as resp:
                return await _get_payload(resp)

    async def _create_repository(self):
       req = {"name": self._name, "extractors": [], "metadata": {}}
       async with aiohttp.ClientSession() as session:
            async with session.post(f"{self._url}/create", json=req) as resp:
                return await _get_payload(resp)

    async def _list_repositories(self):
       async with aiohttp.ClientSession() as session:
            async with session.get(f"{self._url}/list") as resp:
                return await _get_payload(resp)




class Repository(ARepository):

    def __init__(self, base_url: str = DEFAULT_INDEXIFY_URL, name: str = "default"):
        super().__init__(base_url, name)
        if not self._name_exists():
            print(f"creating repo {self._name}")
<<<<<<< HEAD
            create_repository(name=self._name, base_url=self._base_url)
=======
            self._create_repository()
>>>>>>> 0ae5bd3c

    def add(self, *chunks: TextChunk) -> None:
        return wait_until(ARepository.add(self, *chunks))

    def add_documents(self, *documents: dict) -> None:
        return wait_until(ARepository.add_documents(self, *documents))

    def run_extractors(self) -> dict:
        return wait_until(ARepository.run_extractors(self, self._name))

<<<<<<< HEAD
    def _name_exists(self) -> bool:
        return self._name in [r['name'] for r in list_repositories(self._base_url)]
=======
    def _create_repository(self):
        return wait_until(ARepository._create_repository(self))

    def _list_repositories(self) -> list[dict]:
        payload = wait_until(ARepository._list_repositories(self))
        return payload['repositories']

    def _name_exists(self) -> bool:
        return self._name in [r['name'] for r in self._list_repositories()]
>>>>>>> 0ae5bd3c
<|MERGE_RESOLUTION|>--- conflicted
+++ resolved
@@ -26,11 +26,7 @@
         self._base_url = base_url
         self._name = name
         self._url = f"{self._base_url}/repository"
-<<<<<<< HEAD
         # TODO: self._url = f"{self._base_url}/repository/{self._name}"
-=======
-        # self._url = f"{self._base_url}/repository/{self._name}"
->>>>>>> 0ae5bd3c
 
     async def run_extractors(self) -> dict:
         req = {"repository": self._name}
@@ -73,11 +69,7 @@
         super().__init__(base_url, name)
         if not self._name_exists():
             print(f"creating repo {self._name}")
-<<<<<<< HEAD
             create_repository(name=self._name, base_url=self._base_url)
-=======
-            self._create_repository()
->>>>>>> 0ae5bd3c
 
     def add(self, *chunks: TextChunk) -> None:
         return wait_until(ARepository.add(self, *chunks))
@@ -88,17 +80,5 @@
     def run_extractors(self) -> dict:
         return wait_until(ARepository.run_extractors(self, self._name))
 
-<<<<<<< HEAD
     def _name_exists(self) -> bool:
-        return self._name in [r['name'] for r in list_repositories(self._base_url)]
-=======
-    def _create_repository(self):
-        return wait_until(ARepository._create_repository(self))
-
-    def _list_repositories(self) -> list[dict]:
-        payload = wait_until(ARepository._list_repositories(self))
-        return payload['repositories']
-
-    def _name_exists(self) -> bool:
-        return self._name in [r['name'] for r in self._list_repositories()]
->>>>>>> 0ae5bd3c
+        return self._name in [r['name'] for r in list_repositories(self._base_url)]