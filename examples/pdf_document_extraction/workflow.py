--- conflicted
+++ resolved
@@ -126,11 +126,7 @@
         embedding = []
         for page in document.pages:
             for fragment in page.page_fragments:
-<<<<<<< HEAD
-                if fragment.fragment_type == PageFragmentType.FIGURE:
-=======
                 if fragment.fragment_type == PageFragmentType.FIGURE or fragment.fragment_type == PageFragmentType.TABLE:
->>>>>>> 19813792
                     image = fragment.content.image
                     img_emb = self.model.encode(image)
                     embedding.append(
