--- conflicted
+++ resolved
@@ -420,14 +420,9 @@
 
 - Add Memory Events
 === "curl"
-<<<<<<< HEAD
-    ```bash
-    curl -v -X GET http://localhost:8900/repositories/default/events \
-=======
 
     ```bash
     curl -v -X POST http://localhost:8900/repositories/default/events \
->>>>>>> c3b5f735
     -H "Content-Type: application/json" \
     -d '{
             "events": [
