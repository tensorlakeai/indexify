{
  "name": "indexify-ui-v2",
  "version": "0.2.0",
  "private": true,
  "homepage": "/ui/",
  "author": {
    "name": "Adithya Krishna",
    "email": "aadithya794@gmail.com"
  },
  "license": "See License in <https://github.com/tensorlakeai/indexify/blob/main/LICENSE>",
  "dependencies": {
    "@emotion/react": "^11.11.3",
    "@emotion/styled": "^11.11.0",
    "@microlink/react-json-view": "^1.23.0",
    "@mui/icons-material": "^5.15.7",
    "@mui/material": "^5.15.7",
<<<<<<< HEAD
    "@mui/x-data-grid": "^8.19.0",
    "@testing-library/jest-dom": "^5.17.0",
=======
    "@mui/x-data-grid": "^6.19.3",
    "@testing-library/jest-dom": "^6.9.1",
>>>>>>> 8d0f49b3
    "@testing-library/react": "^13.4.0",
    "@testing-library/user-event": "^14.6.1",
    "@types/jest": "^27.5.2",
    "@types/node": "^16.18.78",
    "@types/react": "^18.2.48",
    "@types/react-dom": "^18.2.18",
    "@types/react-router-dom": "^5.3.3",
    "axios": "^1.12.0",
    "crypto": "^1.0.1",
    "date-fns": "^4.1.0",
    "getindexify": "^0.1.5",
    "iconsax-react": "^0.0.8",
    "moment": "^2.30.1",
    "react": "^18.2.0",
    "react-dom": "^18.2.0",
    "react-router-dom": "^6.26.2",
    "react-toastify": "^10.0.5",
    "react-virtuoso": "^4.10.4",
    "serve": "^14.2.5",
    "typescript": "^4.9.5",
    "web-vitals": "^5.1.0"
  },
  "overrides": {
    "postcss": "^8.4.31",
    "brace-expansion": "^1.1.11",
    "webpack-dev-server": "4.15.2"
  },
  "scripts": {
    "start": "serve build --single",
    "dev": "react-scripts start",
    "build": "cross-env NODE_ENV=production react-scripts build",
    "test": "react-scripts test",
    "eject": "react-scripts eject",
    "lint": "npx eslint --max-warnings 0 ./src"
  },
  "eslintConfig": {
    "extends": [
      "react-app",
      "react-app/jest"
    ]
  },
  "browserslist": {
    "production": [
      ">0.2%",
      "not dead",
      "not op_mini all"
    ],
    "development": [
      "last 1 chrome version",
      "last 1 firefox version",
      "last 1 safari version"
    ]
  },
  "devDependencies": {
    "@babel/plugin-proposal-private-property-in-object": "^7.21.11",
    "cross-env": "^7.0.3",
    "eslint": "^8.56.0",
    "react-scripts": "5.0.1"
  }
}<|MERGE_RESOLUTION|>--- conflicted
+++ resolved
@@ -14,13 +14,8 @@
     "@microlink/react-json-view": "^1.23.0",
     "@mui/icons-material": "^5.15.7",
     "@mui/material": "^5.15.7",
-<<<<<<< HEAD
     "@mui/x-data-grid": "^8.19.0",
-    "@testing-library/jest-dom": "^5.17.0",
-=======
-    "@mui/x-data-grid": "^6.19.3",
     "@testing-library/jest-dom": "^6.9.1",
->>>>>>> 8d0f49b3
     "@testing-library/react": "^13.4.0",
     "@testing-library/user-event": "^14.6.1",
     "@types/jest": "^27.5.2",
