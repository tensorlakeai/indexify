import { type ReactElement } from 'react'
import { ThemeProvider } from '@mui/material/styles'
import {
  Box,
  CssBaseline,
  Toolbar,
  Typography,
  Drawer,
  List,
  ListItemButton,
  ListItemText,
  Divider,
  Select,
  MenuItem,
  FormControl,
  InputLabel,
  SelectChangeEvent,
} from '@mui/material'
import {
  LoaderFunctionArgs,
  Outlet,
  redirect,
  useLocation,
  Link,
<<<<<<< HEAD
  useParams,
} from 'react-router-dom'
import { Cpu, Setting4 } from 'iconsax-react'
import { getIndexifyServiceURL } from '../utils/helpers'
import theme from '../theme'
=======
  useParams
} from 'react-router-dom';
import { Cpu, Setting4 } from 'iconsax-react';
import { getIndexifyServiceURL } from '../utils/helpers';
import theme from '../theme';
>>>>>>> 24aae3de

import Footer from '../components/Footer'
import VersionDisplay from '../components/VersionDisplay'
import { useLoaderData } from 'react-router-dom'

const DRAWER_WIDTH = 240
const SERVICE_URL = getIndexifyServiceURL()

interface NavItem {
  path: string
  icon: ReactElement
  label: string
}

interface RootLoaderData {
  namespaces: { name: string; created_at: number }[]
  namespace: string
}

export async function loader({ params }: LoaderFunctionArgs) {
<<<<<<< HEAD
  const namespace = params.namespace || 'default'
  return redirect(`/${namespace}/compute-graphs`)
}

function Dashboard() {
  const location = useLocation()
  const { namespace = 'default' } = useParams<{ namespace: string }>()
  const { namespaces } = useLoaderData() as RootLoaderData
=======
  const namespace = params.namespace || 'default';
  return redirect(`/${namespace}/compute-graphs`);
}

function Dashboard() {
  const location = useLocation();
  const navigate = useNavigate();
  const { namespace = 'default' } = useParams<{ namespace: string }>();
  const { namespaces } = useLoaderData() as RootLoaderData;
>>>>>>> 24aae3de

  const handleNamespaceChange = (event: SelectChangeEvent) => {
    const newNamespace = event.target.value
    const newPath = location.pathname.replace(/^\/[^/]+/, `/${newNamespace}`)
    window.location.href = window.location.origin + '/ui' + newPath
  }

  const navItems: NavItem[] = [
    {
      path: `${namespace}/compute-graphs`,
      icon: <Cpu size="20" className="drawer-logo" variant="Outline" />,
      label: 'Compute Graphs',
    },
    {
      path: '/executors',
      icon: <Setting4 size="20" className="drawer-logo" variant="Outline" />,
      label: 'Executors',
    },
  ]

  return (
    <ThemeProvider theme={theme}>
      <Box
        sx={{
          display: 'flex',
          flexDirection: 'column',
          height: '100vh',
          backgroundColor: (theme) =>
            theme.palette.mode === 'light'
              ? '#F7F9FC'
              : theme.palette.grey[900],
        }}
      >
        <CssBaseline />
        <VersionDisplay
          owner="tensorlakeai"
          repo="indexify"
          variant="announcement"
          serviceUrl={SERVICE_URL}
          drawerWidth={DRAWER_WIDTH}
        />

        <Box sx={{ display: 'flex', flex: 1 }}>
          <Drawer
            variant="permanent"
            sx={{
              width: DRAWER_WIDTH,
              flexShrink: 0,
              '& .MuiDrawer-paper': {
                width: DRAWER_WIDTH,
                boxSizing: 'border-box',
              },
            }}
          >
            <Toolbar>
              <Box display="flex" alignItems="center" gap={2}>
                <img src="/ui/logo.svg" alt="logo" />
                <Link to="/ui" style={{ textDecoration: 'none' }}>
                  <Typography
                    component="h1"
                    variant="h6"
                    color="#060D3F"
                    noWrap
                  >
                    Indexify
                  </Typography>
                </Link>
              </Box>
            </Toolbar>

            <Box
              sx={{
                display: 'flex',
                flexDirection: 'column',
                height: '100%',
                overflow: 'auto',
              }}
            >
              <Box sx={{ p: 1 }}>
                <FormControl fullWidth size="small">
                  <InputLabel id="namespace-select-label">Namespace</InputLabel>
                  <Select
                    labelId="namespace-select-label"
                    id="namespace-select"
                    value={namespace}
                    label="Namespace"
                    onChange={handleNamespaceChange}
                  >
                    {namespaces.map((ns) => (
                      <MenuItem key={ns.name} value={ns.name}>
                        {ns.name}
                      </MenuItem>
                    ))}
                  </Select>
                </FormControl>
              </Box>
              <List sx={{ flexGrow: 1 }}>
                {navItems.map(({ path, icon, label }) => (
                  <ListItemButton
                    key={path}
                    to={path}
                    component={Link}
                    selected={location.pathname.startsWith(path)}
                    className={
                      location.pathname.startsWith(path)
                        ? 'selected-navbar-items navbar-items'
                        : 'navbar-items'
                    }
                  >
                    {icon}
                    <ListItemText primary={label} />
                  </ListItemButton>
                ))}
              </List>

              <Box sx={{ mt: 'auto', pb: 1 }}>
                <VersionDisplay
                  owner="tensorlakeai"
                  repo="indexify"
                  variant="sidebar"
                  serviceUrl={SERVICE_URL}
                  drawerWidth={DRAWER_WIDTH}
                />
              </Box>
            </Box>
          </Drawer>

          <Box
            component="main"
            display="flex"
            flexDirection="column"
            sx={{
              flexGrow: 1,
              height: '100vh',
              overflow: 'auto',
              padding: 2,
            }}
          >
            <Box id="detail" p={2} flexGrow={1}>
              <Outlet />
            </Box>
            <Divider />
            <Footer />
          </Box>
        </Box>
      </Box>
    </ThemeProvider>
  )
}

export default Dashboard<|MERGE_RESOLUTION|>--- conflicted
+++ resolved
@@ -22,19 +22,11 @@
   redirect,
   useLocation,
   Link,
-<<<<<<< HEAD
   useParams,
 } from 'react-router-dom'
 import { Cpu, Setting4 } from 'iconsax-react'
 import { getIndexifyServiceURL } from '../utils/helpers'
 import theme from '../theme'
-=======
-  useParams
-} from 'react-router-dom';
-import { Cpu, Setting4 } from 'iconsax-react';
-import { getIndexifyServiceURL } from '../utils/helpers';
-import theme from '../theme';
->>>>>>> 24aae3de
 
 import Footer from '../components/Footer'
 import VersionDisplay from '../components/VersionDisplay'
@@ -55,16 +47,6 @@
 }
 
 export async function loader({ params }: LoaderFunctionArgs) {
-<<<<<<< HEAD
-  const namespace = params.namespace || 'default'
-  return redirect(`/${namespace}/compute-graphs`)
-}
-
-function Dashboard() {
-  const location = useLocation()
-  const { namespace = 'default' } = useParams<{ namespace: string }>()
-  const { namespaces } = useLoaderData() as RootLoaderData
-=======
   const namespace = params.namespace || 'default';
   return redirect(`/${namespace}/compute-graphs`);
 }
@@ -74,7 +56,6 @@
   const navigate = useNavigate();
   const { namespace = 'default' } = useParams<{ namespace: string }>();
   const { namespaces } = useLoaderData() as RootLoaderData;
->>>>>>> 24aae3de
 
   const handleNamespaceChange = (event: SelectChangeEvent) => {
     const newNamespace = event.target.value
