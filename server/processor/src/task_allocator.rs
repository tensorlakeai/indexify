--- conflicted
+++ resolved
@@ -169,20 +169,9 @@
         let mut update = SchedulerUpdateRequest::default();
         let mut candidates = self.in_memory_state.candidate_executors(task)?;
         if candidates.is_empty() {
-<<<<<<< HEAD
             info!("no candidates found for task, running vacuum");
-            let vacuum_update = self.vacuum()?;
-=======
-            info!(
-                invocation_id = task.invocation_id,
-                compute_graph = task.compute_graph_name,
-                compute_fn = task.compute_fn_name,
-                version = task.graph_version.to_string(),
-                "no candidates found for task, running vacuum"
-            );
             let fe_resource = self.in_memory_state.fe_resource_for_task(&task)?;
             let vacuum_update = self.vacuum(&fe_resource)?;
->>>>>>> c94f1d75
             update.extend(vacuum_update);
             self.in_memory_state.update_state(
                 self.clock,
