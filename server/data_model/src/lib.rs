--- conflicted
+++ resolved
@@ -126,12 +126,8 @@
             tag,
             base_image,
             run_strs,
-<<<<<<< HEAD
             image_hash: compat_image_hash,
-            version: ImageVersion::default(),
-=======
-            image_hash: format!("{:x}", image_hasher.finalize()),
->>>>>>> 208c2e8b
+            version:   ::default(),
             image_uri: None,
             sdk_version,
         }
