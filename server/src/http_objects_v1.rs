use std::collections::HashMap;

use serde::{Deserialize, Serialize};
use utoipa::ToSchema;

use crate::{
    data_model::{self, ApplicationBuilder, RequestCtx},
    executor_api::executor_api_pb::DataPayloadEncoding,
    http_objects::{
        ApplicationFunction,
        DataPayload,
        FunctionRunOutcome,
        FunctionRunStatus,
        IndexifyAPIError,
        RequestError,
    },
    utils::get_epoch_time_in_ms,
};

#[derive(Debug, Serialize, Deserialize, ToSchema)]
pub struct EntryPointManifest {
    pub function_name: String,
    pub input_serializer: String,
    pub output_serializer: String,
    pub output_type_hints_base64: String,
}

impl From<data_model::ApplicationEntryPoint> for EntryPointManifest {
    fn from(entrypoint: data_model::ApplicationEntryPoint) -> Self {
        Self {
            function_name: entrypoint.function_name,
            input_serializer: entrypoint.input_serializer,
            output_serializer: entrypoint.output_serializer,
            output_type_hints_base64: entrypoint.output_type_hints_base64.clone(),
        }
    }
}

#[derive(Debug, Clone, Serialize, Deserialize, PartialEq, Default, ToSchema)]
pub enum ApplicationState {
    #[default]
    Active,
    Disabled {
        reason: String,
    },
}

impl From<data_model::ComputeGraphState> for ApplicationState {
    fn from(state: data_model::ComputeGraphState) -> Self {
        match state {
            data_model::ComputeGraphState::Active => ApplicationState::Active,
            data_model::ComputeGraphState::Disabled { reason } => {
                ApplicationState::Disabled { reason }
            }
        }
    }
}

impl From<ApplicationState> for data_model::ComputeGraphState {
    fn from(state: ApplicationState) -> Self {
        match state {
            ApplicationState::Active => data_model::ComputeGraphState::Active,
            ApplicationState::Disabled { reason } => {
                data_model::ComputeGraphState::Disabled { reason }
            }
        }
    }
}

#[derive(Debug, Serialize, Deserialize, ToSchema)]
pub struct Application {
    pub name: String,
    pub namespace: String,
    pub description: String,
    // This is not supplied by the client, do we need this here?
    #[serde(default)]
    pub tombstoned: bool,
    pub version: String,
    pub tags: HashMap<String, String>,
    pub functions: HashMap<String, ApplicationFunction>,
    #[serde(default = "get_epoch_time_in_ms")]
    pub created_at: u64,
    pub entrypoint: EntryPointManifest,
    // state is not something that a client should be able to set.
    // It's managed by the "change-state" internal endpoint.
    #[serde(default, skip_deserializing)]
    state: ApplicationState,
}

impl Application {
    pub fn into_data_model(
        self,
        code_path: &str,
        sha256_hash: &str,
        size: u64,
    ) -> Result<data_model::Application, IndexifyAPIError> {
        let mut functions = HashMap::new();
        for (name, node) in self.functions {
            node.validate()?;
            let converted_node: data_model::Function = node.try_into().map_err(|e| {
                IndexifyAPIError::bad_request(&format!(
                    "Invalid placement constraints in function '{name}': {e}"
                ))
            })?;
            functions.insert(name, converted_node);
        }
        let Some(_start_fn) = functions.get(&self.entrypoint.function_name) else {
            return Err(IndexifyAPIError::bad_request(&format!(
                "Entry point function '{}' not found",
                self.entrypoint.function_name
            )));
        };

        let application = ApplicationBuilder::default()
            .name(self.name)
            .namespace(self.namespace)
            .description(self.description)
            .tags(self.tags)
            .version(self.version)
            .code(data_model::DataPayload {
                id: nanoid::nanoid!(),
                metadata_size: 0,
                offset: 0,
                encoding: DataPayloadEncoding::BinaryZip.as_str_name().to_string(),
                sha256_hash: sha256_hash.to_string(),
                size,
                path: code_path.to_string(),
            })
            .functions(functions)
            .created_at(self.created_at)
            .tombstoned(self.tombstoned)
<<<<<<< HEAD
            .state(data_model::ApplicationState::Active)
            .entrypoint(data_model::ApplicationEntryPoint {
=======
            .state(self.state.into())
            .entrypoint(data_model::EntryPointManifest {
>>>>>>> 0695e75e
                function_name: self.entrypoint.function_name,
                input_serializer: self.entrypoint.input_serializer,
                output_serializer: self.entrypoint.output_serializer,
                output_type_hints_base64: self.entrypoint.output_type_hints_base64,
            })
            .build()
            .map_err(|e| {
                IndexifyAPIError::bad_request(&format!("Failed to create ComputeGraph: {e}"))
            })?;
        Ok(application)
    }
}

impl From<data_model::Application> for Application {
    fn from(application: data_model::Application) -> Self {
        let mut nodes = HashMap::new();
        for (k, v) in application.functions.into_iter() {
            nodes.insert(k, v.into());
        }
        Self {
            name: application.name,
            namespace: application.namespace,
            description: application.description,
            tags: application.tags,
            entrypoint: application.entrypoint.into(),
            version: application.version.into(),
            functions: nodes,
<<<<<<< HEAD
            created_at: application.created_at,
            tombstoned: application.tombstoned,
=======
            created_at: compute_graph.created_at,
            tombstoned: compute_graph.tombstoned,
            state: compute_graph.state.into(),
>>>>>>> 0695e75e
        }
    }
}

#[derive(Debug, Serialize, Deserialize, ToSchema)]
pub struct ApplicationsList {
    pub applications: Vec<Application>,
    pub cursor: Option<String>,
}

#[derive(Debug, Serialize, Deserialize, ToSchema)]
pub struct ShallowRequest {
    pub id: String,
    pub created_at: u128,
    pub outcome: Option<RequestOutcome>,
    pub function_runs_count: usize,
    pub application_version: String,
}

impl From<RequestCtx> for ShallowRequest {
    fn from(ctx: RequestCtx) -> Self {
        Self {
            id: ctx.request_id.to_string(),
            created_at: ctx.created_at.into(),
            outcome: ctx.outcome.map(|outcome| outcome.into()),
            function_runs_count: ctx.function_runs.len(),
            application_version: ctx.application_version.to_string(),
        }
    }
}

#[derive(Debug, Serialize, Deserialize, ToSchema)]
pub struct ApplicationRequests {
    pub requests: Vec<ShallowRequest>,
    pub prev_cursor: Option<String>,
    pub next_cursor: Option<String>,
}

#[derive(Debug, Serialize, Deserialize, ToSchema)]
pub struct FunctionRun {
    pub id: String,
    pub name: String,
    pub application: String,
    pub namespace: String,
    pub status: FunctionRunStatus,
    pub outcome: Option<FunctionRunOutcome>,
    pub application_version: String,
    pub allocations: Vec<Allocation>,
    pub created_at: u128,
}

impl FunctionRun {
    pub fn from_data_model_function_run(
        function_run: data_model::FunctionRun,
        allocations: Vec<Allocation>,
    ) -> Self {
        Self {
            id: function_run.id.to_string(),
            name: function_run.name,
            application: function_run.application,
            namespace: function_run.namespace,
            outcome: function_run.outcome.map(|outcome| outcome.into()),
            status: function_run.status.into(),
            application_version: function_run.version.into(),
            allocations,
            created_at: function_run.creation_time_ns,
        }
    }
}

#[derive(Debug, Serialize, Deserialize, ToSchema)]
pub struct FunctionRuns {
    pub function_runs: Vec<FunctionRun>,
    pub cursor: Option<String>,
}

#[derive(Debug, Serialize, Deserialize, ToSchema, Clone)]
#[serde(rename_all = "lowercase")]
pub enum RequestStatus {
    Pending,
    Running,
    Complete,
}

#[derive(Debug, Serialize, Deserialize, ToSchema, Clone)]
#[serde(rename_all = "lowercase")]
pub enum RequestOutcome {
    Undefined,
    Success,
    Failure(RequestFailureReason),
}

impl From<data_model::RequestOutcome> for RequestOutcome {
    fn from(outcome: data_model::RequestOutcome) -> Self {
        match outcome {
            data_model::RequestOutcome::Unknown => RequestOutcome::Undefined,
            data_model::RequestOutcome::Success => RequestOutcome::Success,
            data_model::RequestOutcome::Failure(reason) => RequestOutcome::Failure(reason.into()),
        }
    }
}

#[derive(Debug, Serialize, Deserialize, ToSchema, Clone)]
#[serde(rename_all = "lowercase")]
pub enum RequestFailureReason {
    Unknown,
    InternalError,
    FunctionError,
    RequestError,
    ConstraintUnsatisfiable,
}

impl From<data_model::RequestFailureReason> for RequestFailureReason {
    fn from(failure_reason: data_model::RequestFailureReason) -> Self {
        match failure_reason {
            data_model::RequestFailureReason::Unknown => RequestFailureReason::Unknown,
            data_model::RequestFailureReason::InternalError => RequestFailureReason::InternalError,
            data_model::RequestFailureReason::FunctionError => RequestFailureReason::FunctionError,
            data_model::RequestFailureReason::RequestError => RequestFailureReason::RequestError,
            data_model::RequestFailureReason::ConstraintUnsatisfiable => {
                RequestFailureReason::ConstraintUnsatisfiable
            }
        }
    }
}

#[derive(Debug, Serialize, Deserialize, ToSchema)]
pub struct Request {
    pub id: String,
    pub outcome: Option<RequestOutcome>,
    pub application_version: String,
    pub created_at: u128,
    pub request_error: Option<RequestError>,
    pub output: Option<DataPayload>,
    pub function_runs: Vec<FunctionRun>,
}

impl Request {
    pub fn build(
        ctx: RequestCtx,
        output: Option<DataPayload>,
        request_error: Option<RequestError>,
        allocations: Vec<data_model::Allocation>,
    ) -> Self {
        let mut allocs_by_function_call_id: HashMap<String, Vec<Allocation>> = HashMap::new();
        for allocation in allocations {
            allocs_by_function_call_id
                .entry(allocation.function_call_id.to_string())
                .or_default()
                .push(allocation.into());
        }
        let mut function_runs = vec![];
        for function_run in ctx.function_runs.values() {
            let allocations = allocs_by_function_call_id
                .get(&function_run.id.to_string())
                .cloned()
                .unwrap_or_default();
            function_runs.push(FunctionRun::from_data_model_function_run(
                function_run.clone(),
                allocations,
            ));
        }
        Self {
            id: ctx.request_id.to_string(),
            outcome: ctx.outcome.map(|outcome| outcome.into()),
            application_version: ctx.application_version.to_string(),
            created_at: ctx.created_at.into(),
            request_error,
            output,
            function_runs,
        }
    }
}

#[derive(Debug, Serialize, Deserialize, Clone, ToSchema)]
pub struct Allocation {
    pub id: String,
    pub function_name: String,
    pub executor_id: String,
    pub function_executor_id: String,
    pub created_at: u128,
    pub outcome: FunctionRunOutcome,
    pub attempt_number: u32,
    pub execution_duration_ms: Option<u64>,
}

impl From<data_model::Allocation> for Allocation {
    fn from(allocation: data_model::Allocation) -> Self {
        Self {
            id: allocation.id.to_string(),
            function_name: allocation.function.to_string(),
            executor_id: allocation.target.executor_id.to_string(),
            function_executor_id: allocation.target.function_executor_id.get().to_string(),
            created_at: allocation.created_at,
            outcome: allocation.outcome.into(),
            attempt_number: allocation.attempt_number,
            execution_duration_ms: allocation.execution_duration_ms,
        }
    }
}<|MERGE_RESOLUTION|>--- conflicted
+++ resolved
@@ -45,23 +45,23 @@
     },
 }
 
-impl From<data_model::ComputeGraphState> for ApplicationState {
-    fn from(state: data_model::ComputeGraphState) -> Self {
+impl From<data_model::ApplicationState> for ApplicationState {
+    fn from(state: data_model::ApplicationState) -> Self {
         match state {
-            data_model::ComputeGraphState::Active => ApplicationState::Active,
-            data_model::ComputeGraphState::Disabled { reason } => {
+            data_model::ApplicationState::Active => ApplicationState::Active,
+            data_model::ApplicationState::Disabled { reason } => {
                 ApplicationState::Disabled { reason }
             }
         }
     }
 }
 
-impl From<ApplicationState> for data_model::ComputeGraphState {
+impl From<ApplicationState> for data_model::ApplicationState {
     fn from(state: ApplicationState) -> Self {
         match state {
-            ApplicationState::Active => data_model::ComputeGraphState::Active,
+            ApplicationState::Active => data_model::ApplicationState::Active,
             ApplicationState::Disabled { reason } => {
-                data_model::ComputeGraphState::Disabled { reason }
+                data_model::ApplicationState::Disabled { reason }
             }
         }
     }
@@ -129,13 +129,8 @@
             .functions(functions)
             .created_at(self.created_at)
             .tombstoned(self.tombstoned)
-<<<<<<< HEAD
-            .state(data_model::ApplicationState::Active)
+            .state(self.state.into())
             .entrypoint(data_model::ApplicationEntryPoint {
-=======
-            .state(self.state.into())
-            .entrypoint(data_model::EntryPointManifest {
->>>>>>> 0695e75e
                 function_name: self.entrypoint.function_name,
                 input_serializer: self.entrypoint.input_serializer,
                 output_serializer: self.entrypoint.output_serializer,
@@ -143,7 +138,7 @@
             })
             .build()
             .map_err(|e| {
-                IndexifyAPIError::bad_request(&format!("Failed to create ComputeGraph: {e}"))
+                IndexifyAPIError::bad_request(&format!("Failed to create application: {e}"))
             })?;
         Ok(application)
     }
@@ -163,14 +158,9 @@
             entrypoint: application.entrypoint.into(),
             version: application.version.into(),
             functions: nodes,
-<<<<<<< HEAD
             created_at: application.created_at,
             tombstoned: application.tombstoned,
-=======
-            created_at: compute_graph.created_at,
-            tombstoned: compute_graph.tombstoned,
-            state: compute_graph.state.into(),
->>>>>>> 0695e75e
+            state: application.state.into(),
         }
     }
 }
