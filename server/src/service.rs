--- conflicted
+++ resolved
@@ -23,16 +23,12 @@
     executor_api::{ExecutorAPIService, executor_api_pb::executor_api_server::ExecutorApiServer},
     executors::ExecutorManager,
     metrics::{self, init_provider},
-<<<<<<< HEAD
     processor::{
         application_processor::ApplicationProcessor,
         gc::Gc,
         usage_processor::UsageProcessor,
     },
-=======
     middleware::InstanceRequestSpan,
-    processor::{application_processor::ApplicationProcessor, gc::Gc},
->>>>>>> 47cf8a6c
     routes::routes_state::RouteState,
     routes_internal::configure_internal_routes,
     routes_v1::configure_v1_routes,
