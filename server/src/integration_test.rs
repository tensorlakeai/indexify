--- conflicted
+++ resolved
@@ -15,29 +15,20 @@
                 TEST_EXECUTOR_ID,
                 TEST_NAMESPACE,
             },
-<<<<<<< HEAD
+            ApplicationState,
             FunctionRunFailureReason,
             FunctionRunOutcome,
-=======
-            ComputeGraphState,
-            TaskFailureReason,
-            TaskOutcome,
->>>>>>> 0695e75e
         },
         executors::EXECUTOR_TIMEOUT,
         service::Service,
         state_store::{
             driver::{rocksdb::RocksDBDriver, IterOptions, Reader},
-<<<<<<< HEAD
-            requests::{DeleteApplicationRequest, RequestPayload, StateMachineUpdateRequest},
-=======
             requests::{
-                CreateOrUpdateComputeGraphRequest,
-                DeleteComputeGraphRequest,
+                CreateOrUpdateApplicationRequest,
+                DeleteApplicationRequest,
                 RequestPayload,
                 StateMachineUpdateRequest,
             },
->>>>>>> 0695e75e
             state_machine::IndexifyObjectsColumns,
             test_state_store::{self, invoke_application},
         },
@@ -83,7 +74,7 @@
         let Service { indexify_state, .. } = test_srv.service.clone();
 
         // Invoke a simple graph
-        test_state_store::with_simple_graph(&indexify_state).await;
+        test_state_store::with_simple_application(&indexify_state).await;
 
         // Should have 1 unprocessed state - one task created event
         let unprocessed_state_changes = indexify_state
@@ -120,7 +111,7 @@
         let Service { indexify_state, .. } = test_srv.service.clone();
 
         // Invoke a simple graph
-        test_state_store::with_simple_graph(&indexify_state).await;
+        test_state_store::with_simple_application(&indexify_state).await;
         test_srv.process_all_state_changes().await?;
 
         // We should have an unallocated task
@@ -144,7 +135,7 @@
         let Service { indexify_state, .. } = test_srv.service.clone();
 
         // Invoke the app
-        let request_id = test_state_store::with_simple_graph(&indexify_state).await;
+        let request_id = test_state_store::with_simple_application(&indexify_state).await;
         test_srv.process_all_state_changes().await?;
 
         // register executor
@@ -257,7 +248,7 @@
         let Service { indexify_state, .. } = test_srv.service.clone();
 
         // invoke the graph
-        test_state_store::with_simple_graph(&indexify_state).await;
+        test_state_store::with_simple_application(&indexify_state).await;
         test_srv.process_all_state_changes().await?;
 
         // register an executor
@@ -318,7 +309,7 @@
         let Service { indexify_state, .. } = test_srv.service.clone();
 
         // invoke the app
-        let request_id = test_state_store::with_simple_graph(&indexify_state).await;
+        let request_id = test_state_store::with_simple_application(&indexify_state).await;
         test_srv.process_all_state_changes().await?;
 
         // register executor
@@ -463,7 +454,7 @@
         let Service { indexify_state, .. } = test_srv.service.clone();
 
         // invoke the application
-        let request_id = test_state_store::with_simple_graph(&indexify_state).await;
+        let request_id = test_state_store::with_simple_application(&indexify_state).await;
         test_srv.process_all_state_changes().await?;
 
         // register executor
@@ -528,7 +519,7 @@
         Ok(())
     }
 
-    async fn test_task_retry_attempt_used(
+    async fn test_function_run_retry_attempt_used(
         reason: FunctionRunFailureReason,
         max_retries: u32,
     ) -> Result<()> {
@@ -539,7 +530,7 @@
 
         // Invoke the app
         let request_id =
-            test_state_store::with_simple_retry_app(&indexify_state, max_retries).await;
+            test_state_store::with_simple_retry_application(&indexify_state, max_retries).await;
         test_srv.process_all_state_changes().await?;
 
         // register executor
@@ -619,29 +610,35 @@
 
     #[tokio::test]
     async fn test_task_retry_attempt_used_on_internal_error() -> Result<()> {
-        test_task_retry_attempt_used(FunctionRunFailureReason::InternalError, TEST_FN_MAX_RETRIES)
-            .await
+        test_function_run_retry_attempt_used(
+            FunctionRunFailureReason::InternalError,
+            TEST_FN_MAX_RETRIES,
+        )
+        .await
     }
 
     #[tokio::test]
     async fn test_task_retry_attempt_used_on_internal_error_no_retries() -> Result<()> {
-        test_task_retry_attempt_used(FunctionRunFailureReason::InternalError, 0).await
+        test_function_run_retry_attempt_used(FunctionRunFailureReason::InternalError, 0).await
     }
 
     #[tokio::test]
     async fn test_task_retry_attempt_used_on_function_error() -> Result<()> {
-        test_task_retry_attempt_used(FunctionRunFailureReason::FunctionError, TEST_FN_MAX_RETRIES)
-            .await
+        test_function_run_retry_attempt_used(
+            FunctionRunFailureReason::FunctionError,
+            TEST_FN_MAX_RETRIES,
+        )
+        .await
     }
 
     #[tokio::test]
     async fn test_task_retry_attempt_used_on_function_error_no_retries() -> Result<()> {
-        test_task_retry_attempt_used(FunctionRunFailureReason::FunctionError, 0).await
+        test_function_run_retry_attempt_used(FunctionRunFailureReason::FunctionError, 0).await
     }
 
     #[tokio::test]
     async fn test_task_retry_attempt_used_on_function_timeout() -> Result<()> {
-        test_task_retry_attempt_used(
+        test_function_run_retry_attempt_used(
             FunctionRunFailureReason::FunctionTimeout,
             TEST_FN_MAX_RETRIES,
         )
@@ -649,11 +646,11 @@
     }
 
     #[tokio::test]
-    async fn test_task_retry_attempt_used_on_function_timeout_no_retries() -> Result<()> {
-        test_task_retry_attempt_used(FunctionRunFailureReason::FunctionTimeout, 0).await
-    }
-
-    async fn test_task_retry_attempt_not_used(
+    async fn test_function_run_retry_attempt_used_on_function_timeout_no_retries() -> Result<()> {
+        test_function_run_retry_attempt_used(FunctionRunFailureReason::FunctionTimeout, 0).await
+    }
+
+    async fn test_function_run_retry_attempt_not_used(
         reason: FunctionRunFailureReason,
         max_retries: u32,
     ) -> Result<()> {
@@ -662,8 +659,8 @@
         let test_srv = testing::TestService::new().await?;
         let Service { indexify_state, .. } = test_srv.service.clone();
 
-        // invoke the graph
-        test_state_store::with_simple_retry_app(&indexify_state, max_retries).await;
+        // invoke the application
+        test_state_store::with_simple_retry_application(&indexify_state, max_retries).await;
         test_srv.process_all_state_changes().await?;
 
         // register executor
@@ -724,8 +721,8 @@
     }
 
     #[tokio::test]
-    async fn test_task_retry_attempt_not_used_on_task_cancelled() -> Result<()> {
-        test_task_retry_attempt_not_used(
+    async fn test_function_run_retry_attempt_not_used_on_task_cancelled() -> Result<()> {
+        test_function_run_retry_attempt_not_used(
             FunctionRunFailureReason::FunctionRunCancelled,
             TEST_FN_MAX_RETRIES,
         )
@@ -733,13 +730,15 @@
     }
 
     #[tokio::test]
-    async fn test_task_retry_attempt_not_used_on_task_cancelled_no_retries() -> Result<()> {
-        test_task_retry_attempt_not_used(FunctionRunFailureReason::FunctionRunCancelled, 0).await
-    }
-
-    #[tokio::test]
-    async fn test_task_retry_attempt_not_used_on_function_executor_terminated() -> Result<()> {
-        test_task_retry_attempt_not_used(
+    async fn test_function_run_retry_attempt_not_used_on_task_cancelled_no_retries() -> Result<()> {
+        test_function_run_retry_attempt_not_used(FunctionRunFailureReason::FunctionRunCancelled, 0)
+            .await
+    }
+
+    #[tokio::test]
+    async fn test_function_run_retry_attempt_not_used_on_function_executor_terminated() -> Result<()>
+    {
+        test_function_run_retry_attempt_not_used(
             FunctionRunFailureReason::FunctionExecutorTerminated,
             TEST_FN_MAX_RETRIES,
         )
@@ -747,10 +746,13 @@
     }
 
     #[tokio::test]
-    async fn test_task_retry_attempt_not_used_on_function_executor_terminated_no_retries(
+    async fn test_function_run_retry_attempt_not_used_on_function_executor_terminated_no_retries(
     ) -> Result<()> {
-        test_task_retry_attempt_not_used(FunctionRunFailureReason::FunctionExecutorTerminated, 0)
-            .await
+        test_function_run_retry_attempt_not_used(
+            FunctionRunFailureReason::FunctionExecutorTerminated,
+            0,
+        )
+        .await
     }
 
     #[tokio::test]
@@ -759,7 +761,7 @@
         let Service { indexify_state, .. } = test_srv.service.clone();
 
         // invoke the graph
-        test_state_store::with_simple_graph(&indexify_state).await;
+        test_state_store::with_simple_application(&indexify_state).await;
         test_srv.process_all_state_changes().await?;
 
         // register executor1, task assigned to it
@@ -861,7 +863,7 @@
     async fn test_create_read_and_delete_application() -> Result<()> {
         let test_srv = testing::TestService::new().await?;
         let Service { indexify_state, .. } = test_srv.service.clone();
-        let _ = test_state_store::with_simple_graph(&indexify_state).await;
+        let _ = test_state_store::with_simple_application(&indexify_state).await;
 
         let (applications, _) = test_srv
             .service
@@ -905,18 +907,18 @@
 
         // create the application
         let mut app = test_state_store::create_or_update_application(&indexify_state, 0).await;
-        assert_eq!(ComputeGraphState::Active, app.state);
-
-        app.state = ComputeGraphState::Disabled {
+        assert_eq!(ApplicationState::Active, app.state);
+
+        app.state = ApplicationState::Disabled {
             reason: "disabled in test".to_string(),
         };
 
         indexify_state
             .write(StateMachineUpdateRequest {
-                payload: RequestPayload::CreateOrUpdateComputeGraph(Box::new(
-                    CreateOrUpdateComputeGraphRequest {
+                payload: RequestPayload::CreateOrUpdateApplication(Box::new(
+                    CreateOrUpdateApplicationRequest {
                         namespace: app.namespace.clone(),
-                        compute_graph: app.clone(),
+                        application: app.clone(),
                         upgrade_requests_to_current_version: true,
                     },
                 )),
