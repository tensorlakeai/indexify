use std::{
    collections::{HashMap, HashSet},
    sync::{Arc, atomic::AtomicU64},
};

use anyhow::Result;

use crate::{
    data_model::{
        Allocation,
        Application,
        ComputeOp,
        DataPayload,
        ExecutorId,
        ExecutorMetadata,
        FunctionCall,
        FunctionCallId,
        FunctionExecutorId,
        FunctionExecutorServerMetadata,
        FunctionRun,
<<<<<<< HEAD
=======
        FunctionRunFailureReason,
>>>>>>> 5228f590
        FunctionRunOutcome,
        GcUrl,
        HostResources,
        RequestCtx,
        StateChange,
    },
    state_store::{IndexifyState, state_changes},
};

#[derive(Debug)]
pub struct StateMachineUpdateRequest {
    pub payload: RequestPayload,
}

impl StateMachineUpdateRequest {
    pub fn state_changes(
        &self,
        state_change_id_seq: &AtomicU64,
    ) -> anyhow::Result<Vec<StateChange>> {
        match &self.payload {
            RequestPayload::InvokeApplication(request) => {
                state_changes::invoke_application(state_change_id_seq, request)
            }
            RequestPayload::TombstoneApplication(request) => {
                state_changes::tombstone_application(state_change_id_seq, request)
            }
            RequestPayload::TombstoneRequest(request) => {
                state_changes::tombstone_request(state_change_id_seq, request)
            }
            RequestPayload::DeregisterExecutor(request) => {
                state_changes::tombstone_executor(state_change_id_seq, request)
            }
            RequestPayload::SchedulerUpdate((request, _)) => Ok(request.state_changes.clone()),
            RequestPayload::UpsertExecutor(request) => Ok(request.state_changes.clone()),
            _ => Ok(Vec::new()), // Handle other request types as needed
        }
    }

    pub fn notify_usage_events(&self) -> bool {
        match self.payload {
            RequestPayload::UpsertExecutor(ref req) => req
                .allocation_outputs
                .iter()
                .any(|o| matches!(o.allocation.outcome, FunctionRunOutcome::Success)),
            _ => false,
        }
    }
}

#[derive(Debug, Clone, strum::Display)]
pub enum RequestPayload {
    InvokeApplication(InvokeApplicationRequest),
    CreateNameSpace(NamespaceRequest),
    CreateOrUpdateApplication(Box<CreateOrUpdateApplicationRequest>),
    TombstoneApplication(DeleteApplicationRequest),
    TombstoneRequest(DeleteRequestRequest),
    SchedulerUpdate((Box<SchedulerUpdateRequest>, Vec<StateChange>)),
    UpsertExecutor(UpsertExecutorRequest),
    DeregisterExecutor(DeregisterExecutorRequest),
    RemoveGcUrls(Vec<GcUrl>),
    DeleteApplicationRequest((DeleteApplicationRequest, Vec<StateChange>)),
    DeleteRequestRequest((DeleteRequestRequest, Vec<StateChange>)),
    ProcessStateChanges(Vec<StateChange>),
}

#[derive(Debug, Clone, Default)]
pub struct SchedulerUpdateRequest {
    pub new_allocations: Vec<Allocation>,
    pub updated_allocations: Vec<Allocation>,
    pub updated_function_runs: HashMap<String, HashSet<FunctionCallId>>,
    pub updated_request_states: HashMap<String, RequestCtx>,
    pub remove_executors: Vec<ExecutorId>,
    pub new_function_executors: Vec<FunctionExecutorServerMetadata>,
    pub remove_function_executors: HashMap<ExecutorId, HashSet<FunctionExecutorId>>,
    pub updated_executor_resources: HashMap<ExecutorId, HostResources>,
    pub state_changes: Vec<StateChange>,
}

impl SchedulerUpdateRequest {
    /// Extends this SchedulerUpdateRequest with contents from another one
    pub fn extend(&mut self, other: SchedulerUpdateRequest) {
        self.new_allocations.extend(other.new_allocations);
        self.updated_allocations.extend(other.updated_allocations);
        for (ctx_key, function_run_ids) in other.updated_function_runs {
            self.updated_function_runs
                .entry(ctx_key)
                .or_default()
                .extend(function_run_ids);
        }
        self.updated_request_states
            .extend(other.updated_request_states);
        self.state_changes.extend(other.state_changes);

        self.remove_executors.extend(other.remove_executors);
        self.new_function_executors
            .extend(other.new_function_executors);
        self.remove_function_executors
            .extend(other.remove_function_executors);
        self.updated_executor_resources
            .extend(other.updated_executor_resources);
    }

    pub fn cancel_allocation(&mut self, allocation: &mut Allocation) {
        allocation.outcome =
            FunctionRunOutcome::Failure(FunctionRunFailureReason::FunctionRunCancelled);
        self.updated_allocations.push(allocation.clone());
    }

    pub fn add_function_run(&mut self, function_run: FunctionRun, request_ctx: &mut RequestCtx) {
        request_ctx
            .function_runs
            .insert(function_run.id.clone(), function_run.clone());
        self.updated_function_runs
            .entry(request_ctx.key())
            .or_default()
            .insert(function_run.id.clone());
        self.updated_request_states
            .insert(request_ctx.key(), request_ctx.clone());
    }

    pub fn add_request_state(&mut self, request_ctx: &RequestCtx) {
        self.updated_request_states
            .insert(request_ctx.key(), request_ctx.clone());
    }

    pub fn add_function_call(&mut self, function_call: FunctionCall, request_ctx: &mut RequestCtx) {
        request_ctx.function_calls.insert(
            function_call.function_call_id.clone(),
            function_call.clone(),
        );
        self.updated_request_states
            .insert(request_ctx.key(), request_ctx.clone());
    }
}

#[derive(Debug, Clone)]
pub struct RequestUpdates {
    pub request_updates: Vec<ComputeOp>,
    // The function call id which is the root of the call graph of the functions
    // calls
    pub output_function_call_id: FunctionCallId,
}

#[derive(Debug, Clone)]
pub struct AllocationOutput {
    pub request_id: String,
    pub allocation: Allocation,
    pub data_payload: Option<DataPayload>,
    pub executor_id: ExecutorId,
    pub request_exception: Option<DataPayload>,
    pub graph_updates: Option<RequestUpdates>,
}

#[derive(Debug, Clone)]
pub struct InvokeApplicationRequest {
    pub namespace: String,
    pub application_name: String,
    pub ctx: RequestCtx,
}

#[derive(Debug, Clone)]
pub struct NamespaceRequest {
    pub name: String,
    pub blob_storage_bucket: Option<String>,
    pub blob_storage_region: Option<String>,
}

#[derive(Debug, Clone)]
pub struct CreateOrUpdateApplicationRequest {
    pub namespace: String,
    pub application: Application,
    pub upgrade_requests_to_current_version: bool,
}

#[derive(Debug, Clone)]
pub struct DeleteApplicationRequest {
    pub namespace: String,
    pub name: String,
}

#[derive(Debug, Clone)]
pub struct DeleteRequestRequest {
    pub namespace: String,
    pub application: String,
    pub request_id: String,
}

/// Request to upsert an executor, including its metadata and diagnostics.
/// **DO NOT** construct this directly, use `UpsertExecutorRequest::build`
/// instead.
#[derive(Debug, Clone)]
pub struct UpsertExecutorRequest {
    pub executor: ExecutorMetadata,
    pub allocation_outputs: Vec<AllocationOutput>,
    pub update_executor_state: bool,
    state_changes: Vec<StateChange>,
}

impl UpsertExecutorRequest {
    /// Builds a new UpsertExecutorRequest.
    /// This function will also generate the state changes
    /// needed to update the executor state in the indexify state.
    ///
    /// It will also check if the allocation outputs can be updated
    /// and generate the necessary state changes
    /// for the allocation outputs.
    pub fn build(
        executor: ExecutorMetadata,
        allocation_outputs: Vec<AllocationOutput>,
        update_executor_state: bool,
        indexify_state: Arc<IndexifyState>,
    ) -> Result<Self> {
        let state_change_id_seq = indexify_state.state_change_id_seq();
        let mut state_changes = Vec::new();

        if update_executor_state {
            let changes = state_changes::upsert_executor(&state_change_id_seq, &executor.id)?;
            state_changes = changes;
        }

        for allocation_output in &allocation_outputs {
            if indexify_state.can_allocation_output_be_updated(allocation_output)? {
                let changes =
                    state_changes::task_outputs_ingested(&state_change_id_seq, allocation_output)?;
                state_changes.extend(changes);
            }
        }

        Ok(Self {
            executor,
            allocation_outputs,
            state_changes,
            update_executor_state,
        })
    }
}

#[derive(Debug, Clone)]
pub struct DeregisterExecutorRequest {
    pub executor_id: ExecutorId,
}<|MERGE_RESOLUTION|>--- conflicted
+++ resolved
@@ -18,10 +18,7 @@
         FunctionExecutorId,
         FunctionExecutorServerMetadata,
         FunctionRun,
-<<<<<<< HEAD
-=======
         FunctionRunFailureReason,
->>>>>>> 5228f590
         FunctionRunOutcome,
         GcUrl,
         HostResources,
