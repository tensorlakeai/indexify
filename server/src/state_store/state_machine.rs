use std::{
    collections::{HashMap, HashSet},
    sync::Arc,
};

use anyhow::{anyhow, Result};
use strum::AsRefStr;
use tracing::{debug, info, info_span, trace, warn};

use super::serializer::{JsonEncode, JsonEncoder};
use crate::{
    data_model::{
        Allocation,
        Application,
        ApplicationVersion,
        GcUrl,
        GcUrlBuilder,
        NamespaceBuilder,
        RequestCtx,
        StateChange,
    },
    state_store::{
        driver::{rocksdb::RocksDBDriver, Reader, Transaction, Writer},
        requests::{
            AllocationOutput,
            DeleteRequestRequest,
            InvokeApplicationRequest,
            NamespaceRequest,
            SchedulerUpdateRequest,
        },
    },
    utils::{get_elapsed_time, get_epoch_time_in_ms, TimeUnit},
};

#[derive(AsRefStr, strum::Display, strum::EnumIter)]
pub enum IndexifyObjectsColumns {
    StateMachineMetadata, //  StateMachineMetadata
    Namespaces,           //  Namespaces
    Applications,         //  Ns_ApplicationName -> Application
    /// Application versions
    ///
    /// Keys:
    /// - `<Ns>_<ApplicationName>_<Version> -> ApplicationVersion`
    ApplicationVersions, //  Ns_ApplicationName_Version -> ApplicationVersion
    RequestCtx,           //  Ns_CG_RequestId -> RequestCtx
    RequestCtxSecondaryIndex, // NS_CG_RequestId_CreatedAt -> empty

    UnprocessedStateChanges, //  StateChangeId -> StateChange
    Allocations,             // Allocation ID -> Allocation

    GcUrls, // List of URLs pending deletion

    Stats, // Stats
}

pub(crate) fn upsert_namespace(db: Arc<RocksDBDriver>, req: &NamespaceRequest) -> Result<()> {
    let ns = NamespaceBuilder::default()
        .name(req.name.clone())
        .created_at(get_epoch_time_in_ms())
        .blob_storage_bucket(req.blob_storage_bucket.clone())
        .blob_storage_region(req.blob_storage_region.clone())
        .build()?;
    let serialized_namespace = JsonEncoder::encode(&ns)?;
    db.put(
        IndexifyObjectsColumns::Namespaces.as_ref(),
        &ns.name,
        serialized_namespace,
    )?;
    info!(namespace = ns.name, "created namespace: {}", ns.name);
    Ok(())
}

pub fn create_request(txn: &Transaction, req: &InvokeApplicationRequest) -> Result<()> {
    let span = info_span!(
        "create_request",
        namespace = req.namespace,
        app = req.application_name,
        request_id = req.ctx.request_id
    );
    let _guard = span.enter();

    let application_key = Application::key_from(&req.namespace, &req.application_name);
    let cg = txn
        .get(
            IndexifyObjectsColumns::Applications.as_ref(),
            &application_key,
        )?
<<<<<<< HEAD
        .ok_or(anyhow::anyhow!("Application not found"))?;
    let cg: Application = JsonEncoder::decode(&cg)?;
=======
        .ok_or(anyhow::anyhow!("Compute graph not found"))?;
    let cg: ComputeGraph = JsonEncoder::decode(&cg)?;
    if let Some(reason) = cg.state.as_disabled() {
        return Err(anyhow::anyhow!("Application is not enabled: {reason}"));
    }
>>>>>>> 0695e75e
    if cg.tombstoned {
        return Err(anyhow::anyhow!("Application is tomb-stoned"));
    }
    txn.put(
        IndexifyObjectsColumns::RequestCtx.as_ref(),
        req.ctx.key(),
        &JsonEncoder::encode(&req.ctx)?,
    )?;
    txn.put(
        IndexifyObjectsColumns::RequestCtxSecondaryIndex.as_ref(),
        req.ctx.secondary_index_key(),
        [],
    )?;

    info!(
        "created request: namespace: {}, app: {}",
        req.namespace, req.application_name
    );

    Ok(())
}

pub(crate) fn upsert_allocation(txn: &Transaction, allocation: &Allocation) -> Result<()> {
    let serialized_allocation = JsonEncoder::encode(&allocation)?;
    txn.put(
        IndexifyObjectsColumns::Allocations.as_ref(),
        allocation.key().as_bytes(),
        &serialized_allocation,
    )?;
    Ok(())
}

pub(crate) fn delete_request(txn: &Transaction, req: &DeleteRequestRequest) -> Result<()> {
    let span = info_span!(
        "delete_request",
        namespace = req.namespace,
        app = req.application,
        request_id = req.request_id,
    );
    let _guard = span.enter();

    info!("Deleting request",);

    // Check if the request was deleted before the task completes
    let request_ctx_key = RequestCtx::key_from(&req.namespace, &req.application, &req.request_id);
    let request_ctx = txn
        .get(
            IndexifyObjectsColumns::RequestCtx.as_ref(),
            &request_ctx_key,
        )
        .map_err(|e| anyhow!("failed to get request: {e:?}"))?;
    let request_ctx = match request_ctx {
        Some(v) => JsonEncoder::decode::<RequestCtx>(&v)?,
        None => {
            info!(
                request_ctx_key = &request_ctx_key,
                request_id = &req.request_id,
                "Request to delete not found"
            );
            return Ok(());
        }
    };
    let mut payload_urls: HashSet<String> = HashSet::new();
    for (_, function_run) in request_ctx.function_runs.iter() {
        for input_arg in function_run.input_args.iter() {
            payload_urls.insert(input_arg.data_payload.path.clone());
        }
        for output in function_run.output.iter() {
            payload_urls.insert(output.path.clone());
        }
    }
    for payload_url in payload_urls {
        let gc_url = GcUrlBuilder::default()
            .url(payload_url)
            .namespace(req.namespace.clone())
            .build()?;
        let serialized_gc_url = JsonEncoder::encode(&gc_url)?;
        txn.put(
            IndexifyObjectsColumns::GcUrls.as_ref(),
            gc_url.key().as_bytes(),
            &serialized_gc_url,
        )?;
    }

    let allocation_prefix =
        Allocation::key_prefix_from_request(&req.namespace, &req.application, &req.request_id);
    // delete all allocations for this request
    let cf = IndexifyObjectsColumns::Allocations.as_ref();
    for iter in txn.iter(cf, allocation_prefix.as_bytes(), Default::default()) {
        let (key, value) = iter?;
        let value = JsonEncoder::decode::<Allocation>(&value)?;
        if value.request_id == req.request_id {
            info!(
                allocation_id = %value.id,
                fn_call_id = value.function_call_id.to_string(),
                "fn" = value.function,
                "deleting allocation",
            );
            txn.delete(IndexifyObjectsColumns::Allocations.as_ref(), &key)?;
        }
    }

    // Delete Request Context
    delete_cf_prefix(
        txn,
        IndexifyObjectsColumns::RequestCtx.as_ref(),
        request_ctx_key.as_bytes(),
    )?;

    // Delete Request Context Secondary Index
    txn.delete(
        IndexifyObjectsColumns::RequestCtxSecondaryIndex.as_ref(),
        request_ctx.secondary_index_key(),
    )?;

    Ok(())
}

fn update_requests_for_application(txn: &Transaction, application: &Application) -> Result<()> {
    let cg_prefix =
        RequestCtx::key_prefix_for_application(&application.namespace, &application.name);

    let span = info_span!(
        "update_requests_for_application",
        namespace = application.namespace,
        app = application.name,
        app_version = application.version,
    );
    let _guard = span.enter();

    let iter = txn.iter(
        IndexifyObjectsColumns::RequestCtx.as_ref(),
        cg_prefix.as_bytes(),
        Default::default(),
    );

    let mut request_ctx_to_update = HashMap::new();
    for kv in iter {
        let (key, val) = kv?;
        let mut request_ctx: RequestCtx = JsonEncoder::decode(&val)?;
        if request_ctx.application_version != application.version && request_ctx.outcome.is_none() {
            info!(
                request_id = request_ctx.request_id,
                app_version = request_ctx.application_version,
                "updating request_ctx for request id: {} from version: {} to version: {}",
                request_ctx.request_id,
                request_ctx.application_version,
                application.version
            );
            request_ctx.application_version = application.version.clone();
            for (_function_call_id, function_run) in request_ctx.function_runs.clone().iter_mut() {
                if function_run.version != application.version && function_run.outcome.is_none() {
                    function_run.version = application.version.clone();
                    request_ctx
                        .function_runs
                        .insert(function_run.id.clone(), function_run.clone());
                }
            }
            request_ctx_to_update.insert(key, request_ctx);
        }
    }
    info!("upgrading request ctxs: {}", request_ctx_to_update.len());
    for (request_id, request_ctx) in request_ctx_to_update {
        let serialized_task = JsonEncoder::encode(&request_ctx)?;
        txn.put(
            IndexifyObjectsColumns::RequestCtx.as_ref(),
            &request_id,
            &serialized_task,
        )?;
    }
    Ok(())
}

pub(crate) fn create_or_update_application(
    txn: &Transaction,
    application: Application,
    upgrade_existing_function_runs_to_current_version: bool,
) -> Result<()> {
    let span = info_span!(
        "create_or_update_application",
        namespace = application.namespace,
        app = application.name,
        app_version = application.version,
    );
    let _guard = span.enter();

    info!(
        "creating application: ns: {} name: {}, upgrade requests: {}",
        application.namespace, application.name, upgrade_existing_function_runs_to_current_version
    );
    let existing_application = txn
        .get(
            IndexifyObjectsColumns::Applications.as_ref(),
            application.key(),
        )?
        .map(|v| JsonEncoder::decode::<Application>(&v));

    let new_application_version = match existing_application {
        Some(Ok(mut existing_application)) => {
            existing_application.update(application.clone());
            existing_application.to_version()
        }
        Some(Err(e)) => {
            return Err(anyhow!("failed to decode existing application: {e}"));
        }
        None => application.to_version(),
    }?;
    info!(
        "new application version: {}",
        &new_application_version.version
    );
    let serialized_application_version = JsonEncoder::encode(&new_application_version)?;
    txn.put(
        IndexifyObjectsColumns::ApplicationVersions.as_ref(),
        new_application_version.key(),
        &serialized_application_version,
    )?;

    let serialized_application = JsonEncoder::encode(&application)?;
    txn.put(
        IndexifyObjectsColumns::Applications.as_ref(),
        application.key(),
        &serialized_application,
    )?;

    if upgrade_existing_function_runs_to_current_version {
        update_requests_for_application(txn, &application)?;
    }

    info!(
        "finished creating application namespace: {} name: {}, version: {}",
        application.namespace, application.name, application.version
    );
    Ok(())
}

fn delete_cf_prefix(txn: &Transaction, cf: &str, prefix: &[u8]) -> Result<()> {
    let iter = txn.iter(cf, prefix, Default::default());
    for key in iter {
        let (key, _) = key?;
        if !key.starts_with(prefix) {
            break;
        }
        txn.delete(cf, &key)?;
    }
    Ok(())
}

pub fn delete_application(txn: &Transaction, namespace: &str, name: &str) -> Result<()> {
    let span = info_span!("delete_application", namespace = namespace, app = name);
    let _guard = span.enter();

    info!(
        "deleting application: namespace: {}, name: {}",
        namespace, name
    );
    txn.delete(
        IndexifyObjectsColumns::Applications.as_ref(),
        Application::key_from(namespace, name).as_bytes(),
    )?;

    let request_prefix = RequestCtx::key_prefix_for_application(namespace, name);

    for iter in txn.iter(
        &IndexifyObjectsColumns::RequestCtx.as_ref(),
        request_prefix.as_bytes(),
        Default::default(),
    ) {
        let (_key, value) = iter?;
        let value = JsonEncoder::decode::<RequestCtx>(&value)?;
        delete_request(
            txn,
            &DeleteRequestRequest {
                namespace: value.namespace,
                application: value.application_name,
                request_id: value.request_id,
            },
        )?;
    }

    for iter in txn.iter(
        IndexifyObjectsColumns::ApplicationVersions.as_ref(),
        ApplicationVersion::key_prefix_from(namespace, name).as_bytes(),
        Default::default(),
    ) {
        let (key, value) = iter?;
        let value = JsonEncoder::decode::<ApplicationVersion>(&value)?;

        // mark all code urls for gc.
        let gc_url = GcUrlBuilder::default()
            .url(value.code.path.clone())
            .namespace(namespace.to_string())
            .build()?;
        let serialized_gc_url = JsonEncoder::encode(&gc_url)?;
        txn.put(
            IndexifyObjectsColumns::GcUrls.as_ref(),
            gc_url.key().as_bytes(),
            &serialized_gc_url,
        )?;
        txn.delete(IndexifyObjectsColumns::ApplicationVersions.as_ref(), &key)?;
    }

    Ok(())
}

pub fn remove_gc_urls(txn: &Transaction, urls: Vec<GcUrl>) -> Result<()> {
    for url in urls {
        txn.delete(
            IndexifyObjectsColumns::GcUrls.as_ref(),
            url.key().as_bytes(),
        )?;
    }
    Ok(())
}

pub(crate) fn handle_scheduler_update(
    txn: &Transaction,
    request: &SchedulerUpdateRequest,
) -> Result<()> {
    for alloc in &request.new_allocations {
        debug!(
            namespace = alloc.namespace,
            app = alloc.application,
            request_id = alloc.request_id,
            "fn" = alloc.function,
            fn_call_id = alloc.function_call_id.to_string(),
            allocation_id = %alloc.id,
            fn_executor_id = alloc.target.function_executor_id.get(),
            executor_id = alloc.target.executor_id.get(),
            "add_allocation",
        );
        let serialized_alloc = JsonEncoder::encode(&alloc)?;
        txn.put(
            IndexifyObjectsColumns::Allocations.as_ref(),
            alloc.key(),
            serialized_alloc,
        )?;
    }

    for request_ctx in request.updated_request_states.values() {
        if request_ctx.outcome.is_some() {
            info!(
                request_id = request_ctx.request_id.to_string(),
                namespace = request_ctx.namespace,
                app = request_ctx.application_name,
                outcome = request_ctx
                    .outcome
                    .as_ref()
                    .map(|o| o.to_string())
                    .unwrap_or_default(),
                duration_sec =
                    get_elapsed_time(request_ctx.created_at.into(), TimeUnit::Milliseconds),
                "request completed"
            );
        }
        let serialized_graph_ctx = JsonEncoder::encode(&request_ctx)?;
        txn.put(
            IndexifyObjectsColumns::RequestCtx.as_ref(),
            request_ctx.key(),
            &serialized_graph_ctx,
        )?;
    }

    Ok(())
}

/// Check if an allocation output can be updated in the state store.
/// Returns true if the following conditions are met:
/// - The app exists.
/// - The request exists and is not completed.
/// - The allocation exists and is not terminal.
/// - The allocation output is not already set.
///
/// If any of these conditions are not met, it returns false.
///
/// This is used to ensure that we do not update outputs for function runs that
/// have already completed or for which the compute graph or request has been
/// deleted.
pub fn can_allocation_output_be_updated(
    db: Arc<RocksDBDriver>,
    req: &AllocationOutput,
) -> Result<bool> {
    let span = info_span!(
        "can_allocation_output_be_updated",
        namespace = &req.allocation.namespace,
        app = &req.allocation.application,
        request_id = &req.request_id,
        "fn" = &req.allocation.function,
        fn_call_id = req.allocation.function_call_id.to_string(),
    );
    let _guard = span.enter();

    // Check if the application exists before proceeding since
    // the application might have been deleted before the task completes
    let application_key =
        Application::key_from(&req.allocation.namespace, &req.allocation.application);
    let application = db
        .get(
            IndexifyObjectsColumns::Applications.as_ref(),
            &application_key,
        )
        .map_err(|e| anyhow!("failed to get application: {e}"))?;
    if application.is_none() {
        info!("Application not found: {}", &req.allocation.application);
        return Ok(false);
    }

    // Check if the request was deleted before the task completes
    let request_ctx_key = RequestCtx::key_from(
        &req.allocation.namespace,
        &req.allocation.application,
        &req.request_id,
    );
    let request = db
        .get(
            IndexifyObjectsColumns::RequestCtx.as_ref(),
            &request_ctx_key,
        )
        .map_err(|e| anyhow!("failed to get request: {e}"))?;
    let request = match request {
        Some(v) => JsonEncoder::decode::<RequestCtx>(&v)?,
        None => {
            info!("Request not found: {}", &req.request_id);
            return Ok(false);
        }
    };
    // Skip finalize task if it's request is already completed
    if request.outcome.is_some() {
        warn!("Request already completed, skipping setting outputs");
        return Ok(false);
    }

    let existing_allocation = db.get(
        IndexifyObjectsColumns::Allocations.as_ref(),
        req.allocation.key(),
    )?;
    let Some(existing_allocation) = existing_allocation else {
        info!("Allocation not found",);
        return Ok(false);
    };
    let existing_allocation = JsonEncoder::decode::<Allocation>(&existing_allocation)?;
    // idempotency check guaranteeing that we emit a finalizing state change only
    // once.
    if existing_allocation.is_terminal() {
        warn!("allocation already terminal, skipping setting outputs");
        return Ok(false);
    }

    Ok(true)
}

pub(crate) fn save_state_changes(txn: &Transaction, state_changes: &[StateChange]) -> Result<()> {
    for state_change in state_changes {
        let key = &state_change.key();
        let serialized_state_change = JsonEncoder::encode(&state_change)?;
        txn.put(
            IndexifyObjectsColumns::UnprocessedStateChanges.as_ref(),
            key,
            serialized_state_change,
        )?;
    }
    Ok(())
}

pub(crate) fn mark_state_changes_processed(
    txn: &Transaction,
    processed_state_changes: &[StateChange],
) -> Result<()> {
    for state_change in processed_state_changes {
        trace!(
            change_type = %state_change.change_type,
            "marking state change as processed"
        );
        let key = &state_change.key();
        txn.delete(
            IndexifyObjectsColumns::UnprocessedStateChanges.as_ref(),
            key,
        )?;
    }
    Ok(())
}<|MERGE_RESOLUTION|>--- conflicted
+++ resolved
@@ -85,17 +85,12 @@
             IndexifyObjectsColumns::Applications.as_ref(),
             &application_key,
         )?
-<<<<<<< HEAD
         .ok_or(anyhow::anyhow!("Application not found"))?;
-    let cg: Application = JsonEncoder::decode(&cg)?;
-=======
-        .ok_or(anyhow::anyhow!("Compute graph not found"))?;
-    let cg: ComputeGraph = JsonEncoder::decode(&cg)?;
-    if let Some(reason) = cg.state.as_disabled() {
+    let app: Application = JsonEncoder::decode(&cg)?;
+    if let Some(reason) = app.state.as_disabled() {
         return Err(anyhow::anyhow!("Application is not enabled: {reason}"));
     }
->>>>>>> 0695e75e
-    if cg.tombstoned {
+    if app.tombstoned {
         return Err(anyhow::anyhow!("Application is tomb-stoned"));
     }
     txn.put(
