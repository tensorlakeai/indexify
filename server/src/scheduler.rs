use std::{sync::Arc, vec};

use anyhow::{anyhow, Result};
use data_model::{ChangeType, StateChangeId};
use metrics::{scheduler_stats, Timer};
use state_store::{
    requests::{
        CreateTasksRequest, ReductionTasks, RequestPayload, SchedulerUpdateRequest,
        StateMachineUpdateRequest,
    },
    IndexifyState,
};
use task_scheduler::{
    task_creator::{handle_invoke_compute_graph, handle_task_finished},
    TaskScheduler,
};
use tokio::{self, sync::watch::Receiver};
use tracing::{error, info, span};

pub struct Scheduler {
    indexify_state: Arc<IndexifyState>,
    task_allocator: Arc<TaskScheduler>,
    metrics: Arc<scheduler_stats::Metrics>,
}

impl Scheduler {
    pub fn new(indexify_state: Arc<IndexifyState>, metrics: Arc<scheduler_stats::Metrics>) -> Self {
        let task_allocator = Arc::new(TaskScheduler::new(indexify_state.clone()));
        Self {
            indexify_state,
            task_allocator,
            metrics,
        }
    }

    pub async fn run_scheduler(&self) -> Result<()> {
        let _timer = Timer::start(&self.metrics.scheduler_invocations);
        let state_changes = self
            .indexify_state
            .reader()
            .get_unprocessed_state_changes()?;

        for state_change in &state_changes {
            let mut create_task_requests = vec![];
            let mut processed_state_change_ids = vec![];
            let mut new_reduction_tasks = vec![];
            let mut processed_reduction_tasks = vec![];
            let mut diagnostic_msgs = vec![];
            let requires_task_allocation = state_change.change_type == ChangeType::TaskCreated ||
                state_change.change_type == ChangeType::ExecutorAdded ||
                state_change.change_type == ChangeType::ExecutorRemoved;
            let span = span!(
                tracing::Level::INFO,
                "process_state_change",
                state_change_id = state_change.id.to_string(),
                change_type = state_change.change_type.as_ref(),
            );
            let _enter = span.enter();
            match self.process_state_change(state_change).await {
                Ok(result) => {
                    processed_state_change_ids.push(state_change.id);
<<<<<<< HEAD
                    requires_task_allocation = requires_task_allocation
                        || state_change.change_type == ChangeType::TaskCreated
                        || state_change.change_type == ChangeType::ExecutorAdded
                        || state_change.change_type == ChangeType::ExecutorRemoved;
=======
>>>>>>> d1bf6564

                    if let Some(result) = result {
                        let request = CreateTasksRequest {
                            namespace: result.namespace.clone(),
                            invocation_id: result.invocation_id.clone(),
                            compute_graph: result.compute_graph.clone(),
                            tasks: result.tasks,
                        };
                        create_task_requests.push(request);
                        new_reduction_tasks.extend(result.new_reduction_tasks);
                        processed_reduction_tasks.extend(result.processed_reduction_tasks);
                    }
                }
                Err(err) => {
                    error!("error processing state change: {:?}", err);
                    continue;
                }
            }

            let mut new_allocations = vec![];
            if requires_task_allocation {
                let task_placement_result = self.task_allocator.schedule_unplaced_tasks()?;
                new_allocations.extend(task_placement_result.task_placements);
                diagnostic_msgs.extend(task_placement_result.diagnostic_msgs);
            }

            let scheduler_update_request = StateMachineUpdateRequest {
                payload: RequestPayload::SchedulerUpdate(SchedulerUpdateRequest {
                    task_requests: create_task_requests,
                    allocations: new_allocations,
                    reduction_tasks: ReductionTasks {
                        new_reduction_tasks,
                        processed_reduction_tasks,
                    },
                    diagnostic_msgs,
                }),
                state_changes_processed: processed_state_change_ids,
            };
            if let Err(err) = self.indexify_state.write(scheduler_update_request).await {
                error!("error writing scheduler update request: {:?}", err);
            }
        }

        Ok(())
    }

    async fn process_state_change(
        &self,
        state_change: &data_model::StateChange,
    ) -> Result<Option<task_scheduler::TaskCreationResult>> {
        let result = match &state_change.change_type {
            ChangeType::InvokeComputeGraph(invoke_compute_graph_event) => Some(
                handle_invoke_compute_graph(
                    self.indexify_state.clone(),
                    invoke_compute_graph_event.clone(),
                )
                .await?,
            ),
            ChangeType::TaskFinished(task_finished_event) => {
                let task = self
                    .indexify_state
                    .reader()
                    .get_task_from_finished_event(task_finished_event)
                    .map_err(|e| {
                        error!("error getting task from finished event: {:?}", e);
                        e
                    })?;
                if task.is_none() {
                    error!(
                        "task not found for task finished event: {}",
                        task_finished_event.task_id
                    );
                    return Ok(None);
                }
                let task =
                    task.ok_or(anyhow!("task not found: {}", task_finished_event.task_id))?;
                let compute_graph = self
                    .indexify_state
                    .reader()
                    .get_compute_graph(&task.namespace, &task.compute_graph_name)
                    .map_err(|e| {
                        error!("error getting compute graph: {:?}", e);
                        e
                    })?;
                if compute_graph.is_none() {
                    error!(
                        "compute graph not found: {:?} {:?}",
                        task.namespace, task.compute_graph_name
                    );
                    return Ok(None);
                }
                let compute_graph = compute_graph.ok_or(anyhow!(
                    "compute graph not found: {:?} {:?}",
                    task.namespace,
                    task.compute_graph_name
                ))?;
                Some(handle_task_finished(self.indexify_state.clone(), task, compute_graph).await?)
            }
            _ => None,
        };
        Ok(result)
    }

    pub async fn start(
        &self,
        mut shutdown_rx: Receiver<()>,
        mut state_watcher_rx: Receiver<StateChangeId>,
    ) -> Result<()> {
        loop {
            tokio::select! {
                _ = state_watcher_rx.changed() => {
                       let _state_change = *state_watcher_rx.borrow_and_update();
                       if let Err(err) = self.run_scheduler().await {
                              error!("error processing and distributing work: {:?}", err);
                       }
                },
                _ = shutdown_rx.changed() => {
                    info!("scheduler shutting down");
                    break;
                }
            }
        }
        Ok(())
    }
}

#[cfg(test)]
mod tests {
    use std::{collections::HashMap, time::Duration};

    use data_model::{
        test_objects::tests::{
            mock_executor, mock_executor_id, mock_invocation_payload_graph_b, mock_node_fn_output,
            reducer_fn, test_compute_fn, TEST_EXECUTOR_ID, TEST_NAMESPACE,
        },
        ComputeGraph, ComputeGraphCode, DataPayload, ExecutorId, GraphVersion,
        InvocationPayloadBuilder, Node, RuntimeInformation, StateChange, Task, TaskId, TaskOutcome,
    };
    use state_store::{
        requests::{CreateComputeGraphRequest, FinalizeTaskRequest, InvokeComputeGraphRequest},
        serializer::{JsonEncode, JsonEncoder},
        state_machine::IndexifyObjectsColumns,
        test_state_store::tests::TestStateStore,
    };
    use tracing_subscriber::{layer::SubscriberExt, Layer};

    use super::*;
    use crate::executors::{self, ExecutorManager};

    #[tokio::test]
    async fn test_invoke_compute_graph_event_creates_tasks() -> Result<()> {
        let state_store = TestStateStore::new().await?;
        let indexify_state = state_store.indexify_state.clone();
        let scheduler = Scheduler::new(
            indexify_state.clone(),
            Arc::new(scheduler_stats::Metrics::new(
                indexify_state.metrics.clone(),
            )),
        );
        let invocation_id = state_store.with_simple_graph().await;
        scheduler.run_scheduler().await?;
        let tasks = indexify_state
            .reader()
            .list_tasks_by_compute_graph(TEST_NAMESPACE, "graph_A", &invocation_id, None, None)
            .unwrap()
            .0;
        assert_eq!(tasks.len(), 1);
        let unprocessed_state_changes = indexify_state
            .reader()
            .get_unprocessed_state_changes()
            .unwrap();
        // Processes the invoke cg event and creates a task created event
        assert_eq!(unprocessed_state_changes.len(), 1);
        Ok(())
    }

    #[tokio::test]
    async fn create_tasks_when_after_fn_finishes() -> Result<()> {
        let state_store = TestStateStore::new().await?;
        let indexify_state = state_store.indexify_state.clone();
        let scheduler = Scheduler::new(
            indexify_state.clone(),
            Arc::new(scheduler_stats::Metrics::new(
                indexify_state.metrics.clone(),
            )),
        );
        let invocation_id = state_store.with_simple_graph().await;
        scheduler.run_scheduler().await?;
        let tasks = indexify_state
            .reader()
            .list_tasks_by_compute_graph(TEST_NAMESPACE, "graph_A", &invocation_id, None, None)
            .unwrap()
            .0;
        assert_eq!(tasks.len(), 1);
        let task = &tasks[0];
        // Finish the task and check if new tasks are created
        state_store
            .finalize_task(task, 1, TaskOutcome::Success, false)
            .await
            .unwrap();
        scheduler.run_scheduler().await?;
        let tasks = indexify_state
            .reader()
            .list_tasks_by_compute_graph(TEST_NAMESPACE, "graph_A", &invocation_id, None, None)
            .unwrap()
            .0;
        assert_eq!(tasks.len(), 3);
        let unprocessed_state_changes = indexify_state
            .reader()
            .get_unprocessed_state_changes()
            .unwrap();

        // has task crated state change in it.
        assert_eq!(unprocessed_state_changes.len(), 1);
        Ok(())
    }

    #[tokio::test]
    async fn handle_failed_tasks() -> Result<()> {
        let state_store = TestStateStore::new().await?;
        let indexify_state = state_store.indexify_state.clone();
        let scheduler = Scheduler::new(
            indexify_state.clone(),
            Arc::new(scheduler_stats::Metrics::new(
                indexify_state.metrics.clone(),
            )),
        );
        let invocation_id = state_store.with_simple_graph().await;
        scheduler.run_scheduler().await?;
        let tasks = indexify_state
            .reader()
            .list_tasks_by_compute_graph(TEST_NAMESPACE, "graph_A", &invocation_id, None, None)
            .unwrap()
            .0;
        assert_eq!(tasks.len(), 1);
        let task = &tasks[0];

        // Finish the task and check if new tasks are created
        state_store
            .finalize_task(task, 1, TaskOutcome::Failure, false)
            .await
            .unwrap();
        scheduler.run_scheduler().await?;
        let tasks = indexify_state
            .reader()
            .list_tasks_by_compute_graph(TEST_NAMESPACE, "graph_A", &invocation_id, None, None)
            .unwrap()
            .0;
        assert_eq!(tasks.len(), 1);

        let task = &tasks[0];

        let invocation_ctx = indexify_state
            .reader()
            .invocation_ctx(
                &task.namespace,
                &task.compute_graph_name,
                &task.invocation_id,
            )
            .unwrap();

        assert!(invocation_ctx.unwrap().completed);

        Ok(())
    }

    pub async fn schedule_all(indexify_state: &IndexifyState, scheduler: &Scheduler) -> Result<()> {
        let time = std::time::Instant::now();
        loop {
            if time.elapsed().as_secs() > 10 {
                return Err(anyhow!("timeout"));
            }
            let unprocessed_state_changes =
                indexify_state.reader().get_unprocessed_state_changes()?;
            if unprocessed_state_changes.is_empty() {
                return Ok(());
            }
            scheduler.run_scheduler().await?;
        }
    }

    #[tokio::test]
    async fn test_task_remove() -> Result<()> {
        let state_store = TestStateStore::new().await?;
        let indexify_state = state_store.indexify_state.clone();
        let scheduler = Scheduler::new(
            indexify_state.clone(),
            Arc::new(scheduler_stats::Metrics::new(
                indexify_state.metrics.clone(),
            )),
        );
        let ex = Arc::new(ExecutorManager::new(indexify_state.clone()).await);
        let invocation_id = state_store.with_simple_graph().await;
        ex.register_executor(mock_executor()).await?;

        schedule_all(&indexify_state, &scheduler).await?;

        let tasks = indexify_state
            .reader()
            .list_tasks_by_compute_graph(TEST_NAMESPACE, "graph_A", &invocation_id, None, None)
            .unwrap()
            .0;
        assert_eq!(tasks.len(), 1);

        let executor_tasks = indexify_state
            .reader()
            .get_tasks_by_executor(&mock_executor_id(), 10)?;
        assert_eq!(executor_tasks.len(), 1);

        let unallocated_tasks = indexify_state.reader().unallocated_tasks()?;
        assert_eq!(unallocated_tasks.len(), 0);

        let task = tasks.first().unwrap();
        state_store
            .finalize_task(task, 1, TaskOutcome::Success, false)
            .await?;

        let executor_tasks = indexify_state
            .reader()
            .get_tasks_by_executor(&mock_executor_id(), 10)?;
        assert_eq!(executor_tasks.len(), 0);

        let unallocated_tasks = indexify_state.reader().unallocated_tasks()?;
        assert_eq!(unallocated_tasks.len(), 0);

        Ok(())
    }

    #[tokio::test]
    async fn test_task_unassign() -> Result<()> {
        let state_store = TestStateStore::new().await?;
        let indexify_state = state_store.indexify_state.clone();
        let scheduler = Scheduler::new(
            indexify_state.clone(),
            Arc::new(scheduler_stats::Metrics::new(
                indexify_state.metrics.clone(),
            )),
        );
        let ex = Arc::new(ExecutorManager::new(indexify_state.clone()).await);
        let invocation_id = state_store.with_simple_graph().await;
        ex.register_executor(mock_executor()).await?;

        schedule_all(&indexify_state, &scheduler).await?;

        let tasks = indexify_state
            .reader()
            .list_tasks_by_compute_graph(TEST_NAMESPACE, "graph_A", &invocation_id, None, None)
            .unwrap()
            .0;
        assert_eq!(tasks.len(), 1);

        let executor_tasks = indexify_state
            .reader()
            .get_tasks_by_executor(&mock_executor_id(), 10)?;
        assert_eq!(executor_tasks.len(), 1);

        let unallocated_tasks = indexify_state.reader().unallocated_tasks()?;
        assert_eq!(unallocated_tasks.len(), 0);

        ex.deregister_executor(mock_executor_id()).await?;

        let executor_tasks = indexify_state
            .reader()
            .get_tasks_by_executor(&mock_executor_id(), 10)?;
        assert_eq!(executor_tasks.len(), 0);

        let unallocated_tasks = indexify_state.reader().unallocated_tasks()?;
        assert_eq!(unallocated_tasks.len(), 1);

        Ok(())
    }

    #[tokio::test]
    async fn test_add_executor() -> Result<()> {
        let state_store = TestStateStore::new().await?;
        let indexify_state = state_store.indexify_state.clone();
        let scheduler = Scheduler::new(
            indexify_state.clone(),
            Arc::new(scheduler_stats::Metrics::new(
                indexify_state.metrics.clone(),
            )),
        );
        let invocation_id = state_store.with_simple_graph().await;
        let ex = Arc::new(ExecutorManager::new(indexify_state.clone()).await);

        schedule_all(&indexify_state, &scheduler).await?;

        let tasks = indexify_state
            .reader()
            .list_tasks_by_compute_graph(TEST_NAMESPACE, "graph_A", &invocation_id, None, None)
            .unwrap()
            .0;
        assert_eq!(tasks.len(), 1);

        let unallocated_tasks = indexify_state.reader().unallocated_tasks()?;
        assert_eq!(unallocated_tasks.len(), 1);

        ex.register_executor(mock_executor()).await?;

        schedule_all(&indexify_state, &scheduler).await?;

        let executor_tasks = indexify_state
            .reader()
            .get_tasks_by_executor(&mock_executor_id(), 10)?;
        assert_eq!(executor_tasks.len(), 1);

        let unallocated_tasks = indexify_state.reader().unallocated_tasks()?;
        assert_eq!(unallocated_tasks.len(), 0);

        executors::schedule_deregister(ex.clone(), mock_executor_id(), Duration::from_secs(1));

        let mut executor = mock_executor();
        executor.id = ExecutorId::new("2".to_string());
        ex.register_executor(executor.clone()).await?;

        let time = std::time::Instant::now();
        loop {
            schedule_all(&indexify_state, &scheduler).await?;

            let executor_tasks = indexify_state
                .reader()
                .get_tasks_by_executor(&executor.id, 10)?;
            if executor_tasks.len() == 1 {
                break;
            }

            tokio::time::sleep(Duration::from_millis(1)).await;

            if time.elapsed().as_secs() > 10 {
                return Err(anyhow!("timeout"));
            }
        }

        Ok(())
    }

    #[tokio::test]
    async fn test_create_tasks_for_router_tasks() {
        let state_store = TestStateStore::new().await.unwrap();
        let indexify_state = state_store.indexify_state.clone();
        let scheduler = Scheduler::new(
            indexify_state.clone(),
            Arc::new(scheduler_stats::Metrics::new(
                indexify_state.metrics.clone(),
            )),
        );
        let invocation_id = state_store.with_router_graph().await;
        scheduler.run_scheduler().await.unwrap();
        let tasks = indexify_state
            .reader()
            .list_tasks_by_compute_graph(TEST_NAMESPACE, "graph_B", &invocation_id, None, None)
            .unwrap()
            .0;
        assert_eq!(tasks.len(), 1);
        let task_id = &tasks[0].id;

        // Finish the task and check if new tasks are created
        state_store
            .finalize_task_graph_b(&mock_invocation_payload_graph_b().id, task_id)
            .await
            .unwrap();
        scheduler.run_scheduler().await.unwrap();
        let tasks = indexify_state
            .reader()
            .list_tasks_by_compute_graph(TEST_NAMESPACE, "graph_B", &invocation_id, None, None)
            .unwrap()
            .0;
        assert_eq!(tasks.len(), 2);
        let unprocessed_state_changes = indexify_state
            .reader()
            .get_unprocessed_state_changes()
            .unwrap();
        // has task crated state change in it.
        assert_eq!(unprocessed_state_changes.len(), 1);

        // Now finish the router task and we should have 3 tasks
        // The last one would be for the edge which the router picks
        let task_id = &tasks[1].id;
        state_store
            .finalize_router_x(&mock_invocation_payload_graph_b().id, task_id)
            .await
            .unwrap();
        scheduler.run_scheduler().await.unwrap();
        let tasks = indexify_state
            .reader()
            .list_tasks_by_compute_graph(TEST_NAMESPACE, "graph_B", &invocation_id, None, None)
            .unwrap()
            .0;
        assert_eq!(tasks.len(), 3);
    }

    // TODO write edge case test case when all fn_map finish state changes are
    // handled in the same runloop of the executor!

    // test a simple reducer graph
    //
    // Tasks:
    // invoke -> fn_gen
    // fn_gen -> 1 output x fn_map
    // fn_gen -> 1 output x fn_map
    // fn_gen -> 1 output x fn_map
    // fn_map -> fn_reduce
    // fn_map -> fn_reduce
    // fn_map -> fn_reduce
    // fn_reduce -> fn_convert
    // fn_convert -> end
    //
    #[tokio::test]
    async fn test_reducer_graph() -> Result<()> {
        let env_filter = tracing_subscriber::EnvFilter::new("trace");
        // ignore error when set in multiple tests.
        let _ = tracing::subscriber::set_global_default(
            tracing_subscriber::registry()
                .with(tracing_subscriber::fmt::layer().with_filter(env_filter)),
        );

        let temp_dir = tempfile::tempdir()?;
        let state = IndexifyState::new(temp_dir.path().join("state")).await?;
        let scheduler = Scheduler::new(
            state.clone(),
            Arc::new(scheduler_stats::Metrics::new(state.metrics.clone())),
        );

        let graph = {
            let fn_gen = test_compute_fn("fn_gen", None);
            let fn_map = test_compute_fn("fn_map", None);
            let fn_reduce = reducer_fn("fn_reduce");
            let fn_convert = test_compute_fn("fn_convert", None);
            ComputeGraph {
                namespace: TEST_NAMESPACE.to_string(),
                name: "graph_R".to_string(),
                nodes: HashMap::from([
                    ("fn_gen".to_string(), Node::Compute(fn_gen.clone())),
                    ("fn_map".to_string(), Node::Compute(fn_map)),
                    ("fn_reduce".to_string(), Node::Compute(fn_reduce)),
                    ("fn_convert".to_string(), Node::Compute(fn_convert)),
                ]),
                edges: HashMap::from([
                    ("fn_gen".to_string(), vec!["fn_map".to_string()]),
                    ("fn_map".to_string(), vec!["fn_reduce".to_string()]),
                    ("fn_reduce".to_string(), vec!["fn_convert".to_string()]),
                ]),
                description: "description graph_R".to_string(),
                code: ComputeGraphCode {
                    path: "cg_path".to_string(),
                    size: 23,
                    sha256_hash: "hash123".to_string(),
                },
                version: GraphVersion(1),
                created_at: 5,
                start_fn: Node::Compute(fn_gen),
                runtime_information: RuntimeInformation {
                    major_version: 3,
                    minor_version: 10,
                    sdk_version: "1.2.3".to_string(),
                },
                replaying: false,
            }
        };
        let cg_request = CreateComputeGraphRequest {
            namespace: graph.namespace.clone(),
            compute_graph: graph.clone(),
        };
        state
            .write(StateMachineUpdateRequest {
                payload: RequestPayload::CreateComputeGraph(cg_request),
                state_changes_processed: vec![],
            })
            .await?;
        let invocation_payload = InvocationPayloadBuilder::default()
            .namespace(TEST_NAMESPACE.to_string())
            .compute_graph_name(graph.name.clone())
            .payload(DataPayload {
                path: "test".to_string(),
                size: 23,
                sha256_hash: "hash1232".to_string(),
            })
            .encoding("application/octet-stream".to_string())
            .build()?;

        let make_finalize_request =
            |compute_fn_name: &str, task_id: &TaskId, num_outputs: usize| -> FinalizeTaskRequest {
                // let invocation_payload_clone = invocation_payload.clone();
                let node_outputs = (0..num_outputs)
                    .map(|_| {
                        mock_node_fn_output(
                            invocation_payload.id.as_str(),
                            invocation_payload.compute_graph_name.as_str(),
                            compute_fn_name,
                            None,
                        )
                    })
                    .collect();
                FinalizeTaskRequest {
                    namespace: invocation_payload.namespace.clone(),
                    compute_graph: invocation_payload.compute_graph_name.clone(),
                    compute_fn: compute_fn_name.to_string(),
                    invocation_id: invocation_payload.id.clone(),
                    task_id: task_id.clone(),
                    node_outputs,
                    task_outcome: TaskOutcome::Success,
                    executor_id: ExecutorId::new(TEST_EXECUTOR_ID.to_string()),
                    diagnostics: None,
                }
            };

        let check_pending_tasks = |expected_num, expected_fn_name| -> Result<Vec<Task>> {
            let tasks = state
                .reader()
                .list_tasks_by_compute_graph(
                    &graph.namespace,
                    &graph.name,
                    &invocation_payload.id,
                    None,
                    None,
                )
                .unwrap()
                .0;

            let pending_tasks: Vec<Task> = tasks
                .into_iter()
                .filter(|t| t.outcome == TaskOutcome::Unknown)
                .collect();

            assert_eq!(
                pending_tasks.len(),
                expected_num,
                "pending tasks: {:?}",
                pending_tasks
            );
            pending_tasks.iter().for_each(|t| {
                assert_eq!(t.compute_fn_name, expected_fn_name);
            });

            Ok(pending_tasks)
        };

        {
            let request = InvokeComputeGraphRequest {
                namespace: graph.namespace.clone(),
                compute_graph_name: graph.name.clone(),
                invocation_payload: invocation_payload.clone(),
            };
            state
                .write(StateMachineUpdateRequest {
                    payload: RequestPayload::InvokeComputeGraph(request),
                    state_changes_processed: vec![],
                })
                .await?;

            scheduler.run_scheduler().await?;
        }

        {
            let tasks: Vec<Task> = state
                .reader()
                .list_tasks_by_compute_graph(
                    &graph.namespace,
                    &graph.name,
                    &invocation_payload.id,
                    None,
                    None,
                )?
                .0;
            assert_eq!(tasks.len(), 1, "tasks: {:?}", tasks);
            let task = &tasks.first().unwrap();
            assert_eq!(task.compute_fn_name, "fn_gen");

            let request = make_finalize_request("fn_gen", &task.id, 3);
            state
                .write(StateMachineUpdateRequest {
                    payload: RequestPayload::FinalizeTask(request),
                    state_changes_processed: vec![],
                })
                .await?;

            scheduler.run_scheduler().await?;
        }

        {
            let pending_tasks = check_pending_tasks(3, "fn_map")?;

            // Completing all fn_map tasks
            for task in pending_tasks {
                let request = make_finalize_request(&task.compute_fn_name, &task.id, 1);
                state
                    .write(StateMachineUpdateRequest {
                        payload: RequestPayload::FinalizeTask(request),
                        state_changes_processed: vec![],
                    })
                    .await?;
            }
            scheduler.run_scheduler().await?;
        }

        // complete all fn_reduce tasks
        for _ in 0..3 {
            let pending_tasks = check_pending_tasks(1, "fn_reduce")?;
            let pending_task = pending_tasks.first().unwrap();

            // Completing all fn_map tasks
            let request = make_finalize_request("fn_reduce", &pending_task.id, 1);
            state
                .write(StateMachineUpdateRequest {
                    payload: RequestPayload::FinalizeTask(request),
                    state_changes_processed: vec![],
                })
                .await?;

            scheduler.run_scheduler().await?;
        }

        {
            let pending_tasks = check_pending_tasks(1, "fn_convert")?;
            let pending_task = pending_tasks.first().unwrap();

            let request = make_finalize_request("fn_convert", &pending_task.id, 1);
            state
                .write(StateMachineUpdateRequest {
                    payload: RequestPayload::FinalizeTask(request),
                    state_changes_processed: vec![],
                })
                .await?;

            scheduler.run_scheduler().await?;
        }

        {
            let state_changes = state.reader().get_unprocessed_state_changes()?;
            assert_eq!(state_changes.len(), 0);

            let graph_ctx = state
                .reader()
                .invocation_ctx(&graph.namespace, &graph.name, &invocation_payload.id)?
                .unwrap();
            assert_eq!(graph_ctx.outstanding_tasks, 0);
            assert_eq!(graph_ctx.completed, true);
        }

        Ok(())
    }

    // test a simple reducer graph
    //
    // Tasks:
    // invoke -> fn_gen
    // fn_gen -> 1 output x fn_map
    // fn_map -> fn_reduce
    // fn_gen -> 1 output x fn_map
    // fn_gen -> 1 output x fn_map
    // fn_map -> fn_reduce
    // fn_map -> fn_reduce
    // fn_reduce -> fn_convert
    // fn_convert -> end
    //
    #[tokio::test]
    async fn test_reducer_graph_first_reducer_finish_before_parent_finish() -> Result<()> {
        let env_filter = tracing_subscriber::EnvFilter::new("trace");
        // ignore error when set in multiple tests.
        let _ = tracing::subscriber::set_global_default(
            tracing_subscriber::registry()
                .with(tracing_subscriber::fmt::layer().with_filter(env_filter)),
        );

        let temp_dir = tempfile::tempdir()?;
        let state = IndexifyState::new(temp_dir.path().join("state")).await?;
        let scheduler = Scheduler::new(
            state.clone(),
            Arc::new(scheduler_stats::Metrics::new(state.metrics.clone())),
        );

        let graph = {
            let fn_gen = test_compute_fn("fn_gen", None);
            let fn_map = test_compute_fn("fn_map", None);
            let fn_reduce = reducer_fn("fn_reduce");
            let fn_convert = test_compute_fn("fn_convert", None);
            ComputeGraph {
                namespace: TEST_NAMESPACE.to_string(),
                name: "graph_R".to_string(),
                nodes: HashMap::from([
                    ("fn_gen".to_string(), Node::Compute(fn_gen.clone())),
                    ("fn_map".to_string(), Node::Compute(fn_map)),
                    ("fn_reduce".to_string(), Node::Compute(fn_reduce)),
                    ("fn_convert".to_string(), Node::Compute(fn_convert)),
                ]),
                edges: HashMap::from([
                    ("fn_gen".to_string(), vec!["fn_map".to_string()]),
                    ("fn_map".to_string(), vec!["fn_reduce".to_string()]),
                    ("fn_reduce".to_string(), vec!["fn_convert".to_string()]),
                ]),
                description: "description graph_R".to_string(),
                code: ComputeGraphCode {
                    path: "cg_path".to_string(),
                    size: 23,
                    sha256_hash: "hash123".to_string(),
                },
                version: GraphVersion(1),
                created_at: 5,
                start_fn: Node::Compute(fn_gen),
                runtime_information: RuntimeInformation {
                    major_version: 3,
                    minor_version: 10,
                    sdk_version: "1.2.3".to_string(),
                },
                replaying: false,
            }
        };
        let cg_request = CreateComputeGraphRequest {
            namespace: graph.namespace.clone(),
            compute_graph: graph.clone(),
        };
        state
            .write(StateMachineUpdateRequest {
                payload: RequestPayload::CreateComputeGraph(cg_request),
                state_changes_processed: vec![],
            })
            .await?;
        let invocation_payload = InvocationPayloadBuilder::default()
            .namespace(TEST_NAMESPACE.to_string())
            .compute_graph_name(graph.name.clone())
            .payload(DataPayload {
                path: "test".to_string(),
                size: 23,
                sha256_hash: "hash1232".to_string(),
            })
            .encoding("application/octet-stream".to_string())
            .build()?;

        let make_finalize_request =
            |compute_fn_name: &str, task_id: &TaskId, num_outputs: usize| -> FinalizeTaskRequest {
                // let invocation_payload_clone = invocation_payload.clone();
                let node_outputs = (0..num_outputs)
                    .map(|_| {
                        mock_node_fn_output(
                            invocation_payload.id.as_str(),
                            invocation_payload.compute_graph_name.as_str(),
                            compute_fn_name,
                            None,
                        )
                    })
                    .collect();
                FinalizeTaskRequest {
                    namespace: invocation_payload.namespace.clone(),
                    compute_graph: invocation_payload.compute_graph_name.clone(),
                    compute_fn: compute_fn_name.to_string(),
                    invocation_id: invocation_payload.id.clone(),
                    task_id: task_id.clone(),
                    node_outputs,
                    task_outcome: TaskOutcome::Success,
                    executor_id: ExecutorId::new(TEST_EXECUTOR_ID.to_string()),
                    diagnostics: None,
                }
            };

        let check_pending_tasks = |expected_num, expected_fn_name| -> Result<Vec<Task>> {
            let tasks = state
                .reader()
                .list_tasks_by_compute_graph(
                    &graph.namespace,
                    &graph.name,
                    &invocation_payload.id,
                    None,
                    None,
                )
                .unwrap()
                .0;

            let pending_tasks: Vec<Task> = tasks
                .into_iter()
                .filter(|t| t.outcome == TaskOutcome::Unknown)
                .collect();

            assert_eq!(
                pending_tasks.len(),
                expected_num,
                "pending tasks: {:?}",
                pending_tasks
            );
            pending_tasks.iter().for_each(|t| {
                assert_eq!(t.compute_fn_name, expected_fn_name);
            });

            Ok(pending_tasks)
        };

        {
            let request = InvokeComputeGraphRequest {
                namespace: graph.namespace.clone(),
                compute_graph_name: graph.name.clone(),
                invocation_payload: invocation_payload.clone(),
            };
            state
                .write(StateMachineUpdateRequest {
                    payload: RequestPayload::InvokeComputeGraph(request),
                    state_changes_processed: vec![],
                })
                .await?;

            scheduler.run_scheduler().await?;
        }

        {
            let tasks: Vec<Task> = state
                .reader()
                .list_tasks_by_compute_graph(
                    &graph.namespace,
                    &graph.name,
                    &invocation_payload.id,
                    None,
                    None,
                )?
                .0;
            assert_eq!(tasks.len(), 1, "tasks: {:?}", tasks);
            let task = &tasks.first().unwrap();
            assert_eq!(task.compute_fn_name, "fn_gen");

            let request = make_finalize_request("fn_gen", &task.id, 3);
            state
                .write(StateMachineUpdateRequest {
                    payload: RequestPayload::FinalizeTask(request),
                    state_changes_processed: vec![],
                })
                .await?;

            scheduler.run_scheduler().await?;
        }

        {
            let pending_map_tasks = check_pending_tasks(3, "fn_map")?;

            let task = pending_map_tasks[0].clone();
            let request = make_finalize_request(&task.compute_fn_name, &task.id, 1);
            state
                .write(StateMachineUpdateRequest {
                    payload: RequestPayload::FinalizeTask(request),
                    state_changes_processed: vec![],
                })
                .await?;

            scheduler.run_scheduler().await?;
        }

        {
            let tasks = state
                .reader()
                .list_tasks_by_compute_graph(
                    &graph.namespace,
                    &graph.name,
                    &invocation_payload.id,
                    None,
                    None,
                )
                .unwrap()
                .0;

            let pending_tasks: Vec<Task> = tasks
                .into_iter()
                .filter(|t| t.outcome == TaskOutcome::Unknown)
                .collect();

            assert_eq!(pending_tasks.len(), 3, "pending tasks: {:?}", pending_tasks);

            let reduce_task = pending_tasks
                .iter()
                .find(|t| t.compute_fn_name == "fn_reduce")
                .unwrap();

            // Completing all fn_map tasks
            let request = make_finalize_request("fn_reduce", &reduce_task.id, 1);
            state
                .write(StateMachineUpdateRequest {
                    payload: RequestPayload::FinalizeTask(request),
                    state_changes_processed: vec![],
                })
                .await?;

            scheduler.run_scheduler().await?;
        }

        {
            let pending_tasks = check_pending_tasks(2, "fn_map")?;

            // Completing all fn_map tasks
            for task in pending_tasks {
                let request = make_finalize_request(&task.compute_fn_name, &task.id, 1);
                state
                    .write(StateMachineUpdateRequest {
                        payload: RequestPayload::FinalizeTask(request),
                        state_changes_processed: vec![],
                    })
                    .await?;

                // FIXME: Batching all tasks will currently break the reducing.
                scheduler.run_scheduler().await?;
            }
        }

        for _ in 0..2 {
            let pending_tasks = check_pending_tasks(1, "fn_reduce")?;
            let pending_task = pending_tasks.first().unwrap();

            // Completing all fn_map tasks
            let request = make_finalize_request("fn_reduce", &pending_task.id, 1);
            state
                .write(StateMachineUpdateRequest {
                    payload: RequestPayload::FinalizeTask(request),
                    state_changes_processed: vec![],
                })
                .await?;

            scheduler.run_scheduler().await?;
        }

        {
            let pending_tasks = check_pending_tasks(1, "fn_convert")?;
            let pending_task = pending_tasks.first().unwrap();

            let request = make_finalize_request("fn_convert", &pending_task.id, 1);
            state
                .write(StateMachineUpdateRequest {
                    payload: RequestPayload::FinalizeTask(request),
                    state_changes_processed: vec![],
                })
                .await?;

            scheduler.run_scheduler().await?;
            let pending_task = pending_tasks.first().unwrap();
            assert_eq!(pending_task.compute_fn_name, "fn_convert");

            // Completing all fn_map tasks
            let request = make_finalize_request("fn_convert", &pending_task.id, 1);
            state
                .write(StateMachineUpdateRequest {
                    payload: RequestPayload::FinalizeTask(request),
                    state_changes_processed: vec![],
                })
                .await?;

            scheduler.run_scheduler().await?;
        }
        {
            let state_changes = state.reader().get_unprocessed_state_changes()?;
            assert_eq!(state_changes.len(), 0);

            let graph_ctx = state
                .reader()
                .invocation_ctx(&graph.namespace, &graph.name, &invocation_payload.id)?
                .unwrap();
            assert_eq!(graph_ctx.outstanding_tasks, 0);
            assert!(graph_ctx.completed);
        }

        Ok(())
    }

    // test a simple reducer graph
    //
    // Tasks:
    // invoke -> fn_gen
    // fn_gen -> 1 output x fn_map
    // fn_map -> fn_reduce
    // fn_gen -> 1 output x fn_map
    // fn_gen -> 1 output x fn_map
    // fn_map -> fn_reduce
    // fn_map -> fn_reduce
    // fn_reduce -> fn_convert
    // fn_convert -> end
    //
    #[tokio::test]
    async fn test_reducer_graph_first_reducer_error_before_parent_finish() -> Result<()> {
        let env_filter = tracing_subscriber::EnvFilter::new("trace");
        // ignore error when set in multiple tests.
        let _ = tracing::subscriber::set_global_default(
            tracing_subscriber::registry()
                .with(tracing_subscriber::fmt::layer().with_filter(env_filter)),
        );

        let temp_dir = tempfile::tempdir()?;
        let state = IndexifyState::new(temp_dir.path().join("state")).await?;
        let scheduler = Scheduler::new(
            state.clone(),
            Arc::new(scheduler_stats::Metrics::new(state.metrics.clone())),
        );

        let graph = {
            let fn_gen = test_compute_fn("fn_gen", None);
            let fn_map = test_compute_fn("fn_map", None);
            let fn_reduce = reducer_fn("fn_reduce");
            let fn_convert = test_compute_fn("fn_convert", None);
            ComputeGraph {
                namespace: TEST_NAMESPACE.to_string(),
                name: "graph_R".to_string(),
                nodes: HashMap::from([
                    ("fn_gen".to_string(), Node::Compute(fn_gen.clone())),
                    ("fn_map".to_string(), Node::Compute(fn_map)),
                    ("fn_reduce".to_string(), Node::Compute(fn_reduce)),
                    ("fn_convert".to_string(), Node::Compute(fn_convert)),
                ]),
                edges: HashMap::from([
                    ("fn_gen".to_string(), vec!["fn_map".to_string()]),
                    ("fn_map".to_string(), vec!["fn_reduce".to_string()]),
                    ("fn_reduce".to_string(), vec!["fn_convert".to_string()]),
                ]),
                description: "description graph_R".to_string(),
                code: ComputeGraphCode {
                    path: "cg_path".to_string(),
                    size: 23,
                    sha256_hash: "hash123".to_string(),
                },
                version: GraphVersion(1),
                created_at: 5,
                start_fn: Node::Compute(fn_gen),
                runtime_information: RuntimeInformation {
                    major_version: 3,
                    minor_version: 10,
                },
                replaying: false,
            }
        };
        let cg_request = CreateComputeGraphRequest {
            namespace: graph.namespace.clone(),
            compute_graph: graph.clone(),
        };
        state
            .write(StateMachineUpdateRequest {
                payload: RequestPayload::CreateComputeGraph(cg_request),
                state_changes_processed: vec![],
            })
            .await?;
        let invocation_payload = InvocationPayloadBuilder::default()
            .namespace(TEST_NAMESPACE.to_string())
            .compute_graph_name(graph.name.clone())
            .payload(DataPayload {
                path: "test".to_string(),
                size: 23,
                sha256_hash: "hash1232".to_string(),
            })
            .encoding("application/octet-stream".to_string())
            .build()?;

        let make_finalize_request =
            |compute_fn_name: &str, task_id: &TaskId, num_outputs: usize| -> FinalizeTaskRequest {
                // let invocation_payload_clone = invocation_payload.clone();
                let node_outputs = (0..num_outputs)
                    .map(|_| {
                        mock_node_fn_output(
                            invocation_payload.id.as_str(),
                            invocation_payload.compute_graph_name.as_str(),
                            compute_fn_name,
                            None,
                        )
                    })
                    .collect();
                FinalizeTaskRequest {
                    namespace: invocation_payload.namespace.clone(),
                    compute_graph: invocation_payload.compute_graph_name.clone(),
                    compute_fn: compute_fn_name.to_string(),
                    invocation_id: invocation_payload.id.clone(),
                    task_id: task_id.clone(),
                    node_outputs,
                    task_outcome: TaskOutcome::Success,
                    executor_id: ExecutorId::new(TEST_EXECUTOR_ID.to_string()),
                    diagnostics: None,
                }
            };

        let check_pending_tasks = |expected_num, expected_fn_name| -> Result<Vec<Task>> {
            let tasks = state
                .reader()
                .list_tasks_by_compute_graph(
                    &graph.namespace,
                    &graph.name,
                    &invocation_payload.id,
                    None,
                    None,
                )
                .unwrap()
                .0;

            let pending_tasks: Vec<Task> = tasks
                .into_iter()
                .filter(|t| t.outcome == TaskOutcome::Unknown)
                .collect();

            assert_eq!(
                pending_tasks.len(),
                expected_num,
                "pending tasks: {:?}",
                pending_tasks
            );
            pending_tasks.iter().for_each(|t| {
                assert_eq!(t.compute_fn_name, expected_fn_name);
            });

            Ok(pending_tasks)
        };

        {
            let request = InvokeComputeGraphRequest {
                namespace: graph.namespace.clone(),
                compute_graph_name: graph.name.clone(),
                invocation_payload: invocation_payload.clone(),
            };
            state
                .write(StateMachineUpdateRequest {
                    payload: RequestPayload::InvokeComputeGraph(request),
                    state_changes_processed: vec![],
                })
                .await?;

            scheduler.run_scheduler().await?;
        }

        {
            let tasks: Vec<Task> = state
                .reader()
                .list_tasks_by_compute_graph(
                    &graph.namespace,
                    &graph.name,
                    &invocation_payload.id,
                    None,
                    None,
                )?
                .0;
            assert_eq!(tasks.len(), 1, "tasks: {:?}", tasks);
            let task = &tasks.first().unwrap();
            assert_eq!(task.compute_fn_name, "fn_gen");

            let request = make_finalize_request("fn_gen", &task.id, 3);
            state
                .write(StateMachineUpdateRequest {
                    payload: RequestPayload::FinalizeTask(request),
                    state_changes_processed: vec![],
                })
                .await?;

            scheduler.run_scheduler().await?;
        }

        {
            let pending_map_tasks = check_pending_tasks(3, "fn_map")?;

            let task = pending_map_tasks[0].clone();
            let request = make_finalize_request(&task.compute_fn_name, &task.id, 1);
            state
                .write(StateMachineUpdateRequest {
                    payload: RequestPayload::FinalizeTask(request),
                    state_changes_processed: vec![],
                })
                .await?;

            scheduler.run_scheduler().await?;
        }

        {
            let tasks = state
                .reader()
                .list_tasks_by_compute_graph(
                    &graph.namespace,
                    &graph.name,
                    &invocation_payload.id,
                    None,
                    None,
                )
                .unwrap()
                .0;

            let pending_tasks: Vec<Task> = tasks
                .into_iter()
                .filter(|t| t.outcome == TaskOutcome::Unknown)
                .collect();

            assert_eq!(pending_tasks.len(), 3, "pending tasks: {:?}", pending_tasks);

            let reduce_task = pending_tasks
                .iter()
                .find(|t| t.compute_fn_name == "fn_reduce")
                .unwrap();

            // Completing all fn_map tasks
            let request = FinalizeTaskRequest {
                namespace: invocation_payload.namespace.clone(),
                compute_graph: invocation_payload.compute_graph_name.clone(),
                compute_fn: "fn_reduce".to_string(),
                invocation_id: invocation_payload.id.clone(),
                task_id: reduce_task.id.clone(),
                node_outputs: vec![],
                task_outcome: TaskOutcome::Failure, // Failure!
                executor_id: ExecutorId::new(TEST_EXECUTOR_ID.to_string()),
                diagnostics: None,
            };
            state
                .write(StateMachineUpdateRequest {
                    payload: RequestPayload::FinalizeTask(request),
                    state_changes_processed: vec![],
                })
                .await?;

            scheduler.run_scheduler().await?;
        }

        {
            let pending_tasks = check_pending_tasks(2, "fn_map")?;

            // Completing all fn_map tasks
            for task in pending_tasks {
                let request = make_finalize_request(&task.compute_fn_name, &task.id, 1);
                state
                    .write(StateMachineUpdateRequest {
                        payload: RequestPayload::FinalizeTask(request),
                        state_changes_processed: vec![],
                    })
                    .await?;

                // FIXME: Batching all tasks will currently break the reducing.
                scheduler.run_scheduler().await?;
            }
        }

        {
            let state_changes = state.reader().get_unprocessed_state_changes()?;
            assert_eq!(state_changes.len(), 0);

            let graph_ctx = state
                .reader()
                .invocation_ctx(&graph.namespace, &graph.name, &invocation_payload.id)?
                .unwrap();
            assert_eq!(graph_ctx.outstanding_tasks, 0);
            assert!(graph_ctx.completed);
        }

        Ok(())
    }

    // test_reducer_graph_reducer_finalize_just_before_map
    //
    // Tasks:
    // invoke -> fn_gen
    // fn_gen -> 1 output x fn_map
    // fn_gen -> 1 output x fn_map
    // fn_map -> fn_reduce (reduce task finalize before next map tasks)
    // fn_gen -> 1 output x fn_map
    // fn_map -> fn_reduce
    // fn_map -> fn_reduce
    // fn_reduce -> fn_convert
    // fn_convert -> end
    //
    #[tokio::test]
    async fn test_reducer_graph_reducer_finalize_just_before_map() -> Result<()> {
        let env_filter = tracing_subscriber::EnvFilter::new("trace");
        // ignore error when set in multiple tests.
        let _ = tracing::subscriber::set_global_default(
            tracing_subscriber::registry()
                .with(tracing_subscriber::fmt::layer().with_filter(env_filter)),
        );

        let temp_dir = tempfile::tempdir()?;
        let state = IndexifyState::new(temp_dir.path().join("state")).await?;
        let scheduler = Scheduler::new(
            state.clone(),
            Arc::new(scheduler_stats::Metrics::new(state.metrics.clone())),
        );

        let graph = {
            let fn_gen = test_compute_fn("fn_gen", None);
            let fn_map = test_compute_fn("fn_map", None);
            let fn_reduce = reducer_fn("fn_reduce");
            let fn_convert = test_compute_fn("fn_convert", None);
            ComputeGraph {
                namespace: TEST_NAMESPACE.to_string(),
                name: "graph_R".to_string(),
                nodes: HashMap::from([
                    ("fn_gen".to_string(), Node::Compute(fn_gen.clone())),
                    ("fn_map".to_string(), Node::Compute(fn_map)),
                    ("fn_reduce".to_string(), Node::Compute(fn_reduce)),
                    ("fn_convert".to_string(), Node::Compute(fn_convert)),
                ]),
                edges: HashMap::from([
                    ("fn_gen".to_string(), vec!["fn_map".to_string()]),
                    ("fn_map".to_string(), vec!["fn_reduce".to_string()]),
                    ("fn_reduce".to_string(), vec!["fn_convert".to_string()]),
                ]),
                description: "description graph_R".to_string(),
                code: ComputeGraphCode {
                    path: "cg_path".to_string(),
                    size: 23,
                    sha256_hash: "hash123".to_string(),
                },
                version: GraphVersion(1),
                created_at: 5,
                start_fn: Node::Compute(fn_gen),
                runtime_information: RuntimeInformation {
                    major_version: 3,
                    minor_version: 10,
                    sdk_version: "1.2.3".to_string(),
                },
                replaying: false,
            }
        };
        let cg_request = CreateComputeGraphRequest {
            namespace: graph.namespace.clone(),
            compute_graph: graph.clone(),
        };
        state
            .write(StateMachineUpdateRequest {
                payload: RequestPayload::CreateComputeGraph(cg_request),
                state_changes_processed: vec![],
            })
            .await?;
        let invocation_payload = InvocationPayloadBuilder::default()
            .namespace(TEST_NAMESPACE.to_string())
            .compute_graph_name(graph.name.clone())
            .payload(DataPayload {
                path: "test".to_string(),
                size: 23,
                sha256_hash: "hash1232".to_string(),
            })
            .encoding("application/octet-stream".to_string())
            .build()?;

        let make_finalize_request =
            |compute_fn_name: &str, task_id: &TaskId, num_outputs: usize| -> FinalizeTaskRequest {
                // let invocation_payload_clone = invocation_payload.clone();
                let node_outputs = (0..num_outputs)
                    .map(|_| {
                        mock_node_fn_output(
                            invocation_payload.id.as_str(),
                            invocation_payload.compute_graph_name.as_str(),
                            compute_fn_name,
                            None,
                        )
                    })
                    .collect();
                FinalizeTaskRequest {
                    namespace: invocation_payload.namespace.clone(),
                    compute_graph: invocation_payload.compute_graph_name.clone(),
                    compute_fn: compute_fn_name.to_string(),
                    invocation_id: invocation_payload.id.clone(),
                    task_id: task_id.clone(),
                    node_outputs,
                    task_outcome: TaskOutcome::Success,
                    executor_id: ExecutorId::new(TEST_EXECUTOR_ID.to_string()),
                    diagnostics: None,
                }
            };

        let check_pending_tasks = |expected_num, expected_fn_name| -> Result<Vec<Task>> {
            let tasks = state
                .reader()
                .list_tasks_by_compute_graph(
                    &graph.namespace,
                    &graph.name,
                    &invocation_payload.id,
                    None,
                    None,
                )
                .unwrap()
                .0;

            let pending_tasks: Vec<Task> = tasks
                .into_iter()
                .filter(|t| t.outcome == TaskOutcome::Unknown)
                .collect();

            assert_eq!(
                pending_tasks.len(),
                expected_num,
                "pending tasks: {:#?}",
                pending_tasks
            );
            pending_tasks.iter().for_each(|t| {
                assert_eq!(t.compute_fn_name, expected_fn_name);
            });

            Ok(pending_tasks)
        };

        {
            let request = InvokeComputeGraphRequest {
                namespace: graph.namespace.clone(),
                compute_graph_name: graph.name.clone(),
                invocation_payload: invocation_payload.clone(),
            };
            state
                .write(StateMachineUpdateRequest {
                    payload: RequestPayload::InvokeComputeGraph(request),
                    state_changes_processed: vec![],
                })
                .await?;

            scheduler.run_scheduler().await?;
        }

        {
            let tasks: Vec<Task> = state
                .reader()
                .list_tasks_by_compute_graph(
                    &graph.namespace,
                    &graph.name,
                    &invocation_payload.id,
                    None,
                    None,
                )?
                .0;
            assert_eq!(tasks.len(), 1, "tasks: {:?}", tasks);
            let task = &tasks.first().unwrap();
            assert_eq!(task.compute_fn_name, "fn_gen");

            let request = make_finalize_request("fn_gen", &task.id, 3);
            state
                .write(StateMachineUpdateRequest {
                    payload: RequestPayload::FinalizeTask(request),
                    state_changes_processed: vec![],
                })
                .await?;

            scheduler.run_scheduler().await?;
        }

        let pending_map_tasks = check_pending_tasks(3, "fn_map")?;
        {
            let task = pending_map_tasks[0].clone();
            let request = make_finalize_request(&task.compute_fn_name, &task.id, 1);
            state
                .write(StateMachineUpdateRequest {
                    payload: RequestPayload::FinalizeTask(request),
                    state_changes_processed: vec![],
                })
                .await?;

            scheduler.run_scheduler().await?;
        }

        {
            let task = pending_map_tasks[1].clone();
            let request = make_finalize_request(&task.compute_fn_name, &task.id, 1);
            state
                .write(StateMachineUpdateRequest {
                    payload: RequestPayload::FinalizeTask(request),
                    state_changes_processed: vec![],
                })
                .await?;

            // NOT running scheduler yet
        }

        // HACK: We need to finalize the reducer task before the map task, but without
        // saving it.
        let all_unprocessed_state_changes_reduce = {
            let tasks = state
                .reader()
                .list_tasks_by_compute_graph(
                    &graph.namespace,
                    &graph.name,
                    &invocation_payload.id,
                    None,
                    None,
                )
                .unwrap()
                .0;

            let pending_tasks: Vec<Task> = tasks
                .into_iter()
                .filter(|t| t.outcome == TaskOutcome::Unknown)
                .collect();

            assert_eq!(
                pending_tasks.len(),
                2,
                "pending tasks: {:#?}",
                pending_tasks
            );

            let reduce_task = pending_tasks
                .iter()
                .find(|t| t.compute_fn_name == "fn_reduce")
                .unwrap();

            let all_unprocessed_state_changes_before =
                state.reader().get_unprocessed_state_changes()?;

            let request = make_finalize_request("fn_reduce", &reduce_task.id, 1);
            state
                .write(StateMachineUpdateRequest {
                    payload: RequestPayload::FinalizeTask(request),
                    state_changes_processed: vec![],
                })
                .await?;

            let all_unprocessed_state_changes_reduce: Vec<StateChange> = state
                .reader()
                .get_unprocessed_state_changes()?
                .iter()
                .filter(|sc| {
                    !all_unprocessed_state_changes_before
                        .iter()
                        .any(|sc_before| sc_before.id == sc.id)
                })
                .cloned()
                .collect();

            // Need to finalize without persisting the state change
            for state_change in all_unprocessed_state_changes_reduce.clone() {
                state.db.delete_cf(
                    &IndexifyObjectsColumns::UnprocessedStateChanges.cf_db(&state.db),
                    &state_change.id.to_key(),
                )?;
            }

            let ctx = state
                .reader()
                .invocation_ctx(&graph.namespace, &graph.name, &invocation_payload.id)?
                .unwrap();
            assert_eq!(
                ctx.get_task_analytics("fn_reduce").unwrap().pending_tasks,
                0
            );
            assert_eq!(
                ctx.get_task_analytics("fn_reduce")
                    .unwrap()
                    .successful_tasks,
                1
            );

            // running scheduler for previous map
            scheduler.run_scheduler().await?;

            all_unprocessed_state_changes_reduce
        };

        {
            let tasks = state
                .reader()
                .list_tasks_by_compute_graph(
                    &graph.namespace,
                    &graph.name,
                    &invocation_payload.id,
                    None,
                    None,
                )
                .unwrap()
                .0;

            let pending_tasks: Vec<Task> = tasks
                .into_iter()
                .filter(|t| t.outcome == TaskOutcome::Unknown)
                .collect();

            assert_eq!(pending_tasks.len(), 2, "pending tasks: {:?}", pending_tasks);

            let task = pending_tasks
                .iter()
                .find(|t| t.compute_fn_name == "fn_map")
                .unwrap();

            let request = make_finalize_request(&task.compute_fn_name, &task.id, 1);
            state
                .write(StateMachineUpdateRequest {
                    payload: RequestPayload::FinalizeTask(request),
                    state_changes_processed: vec![],
                })
                .await?;

            scheduler.run_scheduler().await?;
        }

        {
            // Persisting state change
            for state_change in all_unprocessed_state_changes_reduce {
                let serialized_state_change = JsonEncoder::encode(&state_change)?;
                state.db.put_cf(
                    &IndexifyObjectsColumns::UnprocessedStateChanges.cf_db(&state.db),
                    &state_change.id.to_key(),
                    serialized_state_change,
                )?;
            }

            // running scheduler for reducer
            scheduler.run_scheduler().await?;
        }

        for _ in 0..2 {
            let pending_tasks = check_pending_tasks(1, "fn_reduce")?;
            let pending_task = pending_tasks.first().unwrap();

            // Completing all fn_map tasks
            let request = make_finalize_request("fn_reduce", &pending_task.id, 1);
            state
                .write(StateMachineUpdateRequest {
                    payload: RequestPayload::FinalizeTask(request),
                    state_changes_processed: vec![],
                })
                .await?;

            scheduler.run_scheduler().await?;
        }

        {
            let pending_tasks = check_pending_tasks(1, "fn_convert")?;
            let pending_task = pending_tasks.first().unwrap();

            // Completing all fn_map tasks
            let request = make_finalize_request("fn_convert", &pending_task.id, 1);
            state
                .write(StateMachineUpdateRequest {
                    payload: RequestPayload::FinalizeTask(request),
                    state_changes_processed: vec![],
                })
                .await?;

            scheduler.run_scheduler().await?;
        }
        {
            let state_changes = state.reader().get_unprocessed_state_changes()?;
            assert_eq!(state_changes.len(), 0);

            let graph_ctx = state
                .reader()
                .invocation_ctx(&graph.namespace, &graph.name, &invocation_payload.id)?
                .unwrap();
            assert_eq!(graph_ctx.outstanding_tasks, 0);
            assert!(graph_ctx.completed);
        }

        Ok(())
    }

    #[tokio::test]
    async fn test_reducer_graph_reducer_parent_errors() -> Result<()> {
        let env_filter = tracing_subscriber::EnvFilter::new("trace");
        // ignore error when set in multiple tests.
        let _ = tracing::subscriber::set_global_default(
            tracing_subscriber::registry()
                .with(tracing_subscriber::fmt::layer().with_filter(env_filter)),
        );

        let temp_dir = tempfile::tempdir()?;
        let state = IndexifyState::new(temp_dir.path().join("state")).await?;
        let scheduler = Scheduler::new(
            state.clone(),
            Arc::new(scheduler_stats::Metrics::new(state.metrics.clone())),
        );

        let graph = {
            let fn_gen = test_compute_fn("fn_gen", None);
            let fn_map = test_compute_fn("fn_map", None);
            let fn_reduce = reducer_fn("fn_reduce");
            let fn_convert = test_compute_fn("fn_convert", None);
            ComputeGraph {
                namespace: TEST_NAMESPACE.to_string(),
                name: "graph_R".to_string(),
                nodes: HashMap::from([
                    ("fn_gen".to_string(), Node::Compute(fn_gen.clone())),
                    ("fn_map".to_string(), Node::Compute(fn_map)),
                    ("fn_reduce".to_string(), Node::Compute(fn_reduce)),
                    ("fn_convert".to_string(), Node::Compute(fn_convert)),
                ]),
                edges: HashMap::from([
                    ("fn_gen".to_string(), vec!["fn_map".to_string()]),
                    ("fn_map".to_string(), vec!["fn_reduce".to_string()]),
                    ("fn_reduce".to_string(), vec!["fn_convert".to_string()]),
                ]),
                description: "description graph_R".to_string(),
                code: ComputeGraphCode {
                    path: "cg_path".to_string(),
                    size: 23,
                    sha256_hash: "hash123".to_string(),
                },
                version: GraphVersion(1),
                created_at: 5,
                start_fn: Node::Compute(fn_gen),
                runtime_information: RuntimeInformation {
                    major_version: 3,
                    minor_version: 10,
                },
                replaying: false,
            }
        };
        let cg_request = CreateComputeGraphRequest {
            namespace: graph.namespace.clone(),
            compute_graph: graph.clone(),
        };
        state
            .write(StateMachineUpdateRequest {
                payload: RequestPayload::CreateComputeGraph(cg_request),
                state_changes_processed: vec![],
            })
            .await?;
        let invocation_payload = InvocationPayloadBuilder::default()
            .namespace(TEST_NAMESPACE.to_string())
            .compute_graph_name(graph.name.clone())
            .payload(DataPayload {
                path: "test".to_string(),
                size: 23,
                sha256_hash: "hash1232".to_string(),
            })
            .encoding("application/octet-stream".to_string())
            .build()?;

        let make_finalize_request =
            |compute_fn_name: &str, task_id: &TaskId, num_outputs: usize| -> FinalizeTaskRequest {
                // let invocation_payload_clone = invocation_payload.clone();
                let node_outputs = (0..num_outputs)
                    .map(|_| {
                        mock_node_fn_output(
                            invocation_payload.id.as_str(),
                            invocation_payload.compute_graph_name.as_str(),
                            compute_fn_name,
                            None,
                        )
                    })
                    .collect();
                FinalizeTaskRequest {
                    namespace: invocation_payload.namespace.clone(),
                    compute_graph: invocation_payload.compute_graph_name.clone(),
                    compute_fn: compute_fn_name.to_string(),
                    invocation_id: invocation_payload.id.clone(),
                    task_id: task_id.clone(),
                    node_outputs,
                    task_outcome: TaskOutcome::Success,
                    executor_id: ExecutorId::new(TEST_EXECUTOR_ID.to_string()),
                    diagnostics: None,
                }
            };

        let check_pending_tasks = |expected_num, expected_fn_name| -> Result<Vec<Task>> {
            let tasks = state
                .reader()
                .list_tasks_by_compute_graph(
                    &graph.namespace,
                    &graph.name,
                    &invocation_payload.id,
                    None,
                    None,
                )
                .unwrap()
                .0;

            let pending_tasks: Vec<Task> = tasks
                .into_iter()
                .filter(|t| t.outcome == TaskOutcome::Unknown)
                .collect();

            assert_eq!(
                pending_tasks.len(),
                expected_num,
                "pending tasks: {:?}",
                pending_tasks
            );
            pending_tasks.iter().for_each(|t| {
                assert_eq!(t.compute_fn_name, expected_fn_name);
            });

            Ok(pending_tasks)
        };

        {
            let request = InvokeComputeGraphRequest {
                namespace: graph.namespace.clone(),
                compute_graph_name: graph.name.clone(),
                invocation_payload: invocation_payload.clone(),
            };
            state
                .write(StateMachineUpdateRequest {
                    payload: RequestPayload::InvokeComputeGraph(request),
                    state_changes_processed: vec![],
                })
                .await?;

            scheduler.run_scheduler().await?;
        }

        {
            let tasks: Vec<Task> = state
                .reader()
                .list_tasks_by_compute_graph(
                    &graph.namespace,
                    &graph.name,
                    &invocation_payload.id,
                    None,
                    None,
                )?
                .0;
            assert_eq!(tasks.len(), 1, "tasks: {:?}", tasks);
            let task = &tasks.first().unwrap();
            assert_eq!(task.compute_fn_name, "fn_gen");

            let request = make_finalize_request("fn_gen", &task.id, 3);
            state
                .write(StateMachineUpdateRequest {
                    payload: RequestPayload::FinalizeTask(request),
                    state_changes_processed: vec![],
                })
                .await?;

            scheduler.run_scheduler().await?;
        }

        {
            let pending_tasks = check_pending_tasks(3, "fn_map")?;

            let request =
                make_finalize_request(&pending_tasks[0].compute_fn_name, &pending_tasks[0].id, 1);
            state
                .write(StateMachineUpdateRequest {
                    payload: RequestPayload::FinalizeTask(request),
                    state_changes_processed: vec![],
                })
                .await?;

            // FAIL second fn_map task
            let request = FinalizeTaskRequest {
                namespace: invocation_payload.namespace.clone(),
                compute_graph: invocation_payload.compute_graph_name.clone(),
                compute_fn: "fn_map".to_string(),
                invocation_id: invocation_payload.id.clone(),
                task_id: pending_tasks[1].id.clone(),
                node_outputs: vec![],
                task_outcome: TaskOutcome::Failure, // Failure!
                executor_id: ExecutorId::new(TEST_EXECUTOR_ID.to_string()),
                diagnostics: None,
            };
            state
                .write(StateMachineUpdateRequest {
                    payload: RequestPayload::FinalizeTask(request),
                    state_changes_processed: vec![],
                })
                .await?;

            let request =
                make_finalize_request(&pending_tasks[2].compute_fn_name, &pending_tasks[2].id, 1);
            state
                .write(StateMachineUpdateRequest {
                    payload: RequestPayload::FinalizeTask(request),
                    state_changes_processed: vec![],
                })
                .await?;

            scheduler.run_scheduler().await?;
        }

        // Expect no more tasks and a completed graph
        {
            let state_changes = state.reader().get_unprocessed_state_changes()?;
            assert_eq!(state_changes.len(), 0);

            let graph_ctx = state
                .reader()
                .invocation_ctx(&graph.namespace, &graph.name, &invocation_payload.id)?
                .unwrap();
            assert_eq!(graph_ctx.outstanding_tasks, 0);
            assert!(graph_ctx.completed);
        }

        Ok(())
    }
}<|MERGE_RESOLUTION|>--- conflicted
+++ resolved
@@ -59,14 +59,7 @@
             match self.process_state_change(state_change).await {
                 Ok(result) => {
                     processed_state_change_ids.push(state_change.id);
-<<<<<<< HEAD
-                    requires_task_allocation = requires_task_allocation
-                        || state_change.change_type == ChangeType::TaskCreated
-                        || state_change.change_type == ChangeType::ExecutorAdded
-                        || state_change.change_type == ChangeType::ExecutorRemoved;
-=======
->>>>>>> d1bf6564
-
+                  
                     if let Some(result) = result {
                         let request = CreateTasksRequest {
                             namespace: result.namespace.clone(),
