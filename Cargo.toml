--- conflicted
+++ resolved
@@ -199,11 +199,8 @@
 pin-project-lite = "0.2.13"
 gluesql = {workspace=true, default-features=false}
 uuid = "1.8.0"
-<<<<<<< HEAD
 sha2 = "0.10.8"
-=======
 lancedb = {version = "0.4.15", default_features = false}
->>>>>>> d8b72707
 
 [dev-dependencies]
 tracing-test = { version = "0.2", features = ["no-env-filter"] }
