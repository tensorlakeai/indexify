// For format details, see https://aka.ms/devcontainer.json. For config options, see the
// README at: https://github.com/devcontainers/templates/tree/main/src/docker-existing-dockerfile
{
	"name": "Development Container",
	"build": {
		// Sets the run context to one level up instead of the .devcontainer folder.
		"context": "..",
		// Update the 'dockerFile' property if you aren't using the standard 'Dockerfile' filename.
		"dockerfile": "Dockerfile"
	},
	// Features to add to the dev container. More info: https://containers.dev/features.
	// "features": {},
	"features": {
		"ghcr.io/devcontainers/features/docker-in-docker:2": {
			"dockerDashComposeVersion": "v2"
		}
	},
	// Use 'forwardPorts' to make a list of ports inside the container available locally.
	"forwardPorts": [
<<<<<<< HEAD
		8900,
		6333,
		5432,
		5433,
		18306
	]
=======
		8900
	],
	// "mounts": [
	// 	{
	// 		"source": "devcontainer-cargo-cache-${devcontainerId}",
	// 		"target": "/usr/local/cargo",
	// 		"type": "volume"
	// 	}
	// ],
	"customizations": {
		"vscode": {
			"extensions": [
				"rust-lang.rust-analyzer",
				"tamasfe.even-better-toml", // for Cargo.toml
				"eamodio.gitlens", // IDE Git information
				"davidanson.vscode-markdownlint",
				"ms-azuretools.vscode-docker", // Docker integration and linting
				"shardulm94.trailing-spaces", // Show trailing spaces
				"Gruntfuggly.todo-tree", // Highlights TODO comments
				"bierner.emojisense", // Emoji sense for markdown
				"stkb.rewrap", // rewrap comments after n characters on one line
				"vscode-icons-team.vscode-icons", // Better file extension icons
				"IBM.output-colorizer" // Colorize your output/test logs
			]
		}
	}
>>>>>>> d84d61a7
	// Uncomment the next line to run commands after the container is created.
	// "postCreateCommand": "cat /etc/os-release",
	// Configure tool-specific properties.
	// "customizations": {},
	// Uncomment to connect as an existing user other than the container default. More info: https://aka.ms/dev-containers-non-root.
	// "remoteUser": "devcontainer"
}<|MERGE_RESOLUTION|>--- conflicted
+++ resolved
@@ -17,14 +17,6 @@
 	},
 	// Use 'forwardPorts' to make a list of ports inside the container available locally.
 	"forwardPorts": [
-<<<<<<< HEAD
-		8900,
-		6333,
-		5432,
-		5433,
-		18306
-	]
-=======
 		8900
 	],
 	// "mounts": [
@@ -51,7 +43,6 @@
 			]
 		}
 	}
->>>>>>> d84d61a7
 	// Uncomment the next line to run commands after the container is created.
 	// "postCreateCommand": "cat /etc/os-release",
 	// Configure tool-specific properties.
